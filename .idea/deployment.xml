<?xml version="1.0" encoding="UTF-8"?>
<project version="4">
  <component name="PublishConfigData" remoteFilesAllowedToDisappearOnAutoupload="false">
    <serverData>
      <paths name="Remote Host (589a1279-cf64-4f80-a9ef-f71cd83cd86b)">
        <serverdata>
          <mappings>
            <mapping deploy="/mnt/localscratch/data/Software/remote" local="$PROJECT_DIR$" />
          </mappings>
          <excludedPaths>
            <excludedPath local="true" path="$PROJECT_DIR$/cmake-build-python_interface" />
            <excludedPath local="true" path="$PROJECT_DIR$/cmake-build-release_james_com-host" />
            <excludedPath local="true" path="$PROJECT_DIR$/cmake-build-out_release_james_compress" />
            <excludedPath local="true" path="$PROJECT_DIR$/cmake-build-debug_vis" />
            <excludedPath local="true" path="$PROJECT_DIR$/cmake-build-release_james_host" />
            <excludedPath local="true" path="$PROJECT_DIR$/cmake-build-debug_james" />
            <excludedPath local="true" path="$PROJECT_DIR$/cmake-build-release_b8" />
            <excludedPath local="true" path="$PROJECT_DIR$/cmake-build-release_james_compress" />
            <excludedPath local="true" path="$PROJECT_DIR$/cmake-build-release_vis_line" />
<<<<<<< HEAD
=======
            <excludedPath local="true" path="$PROJECT_DIR$/cmake-build-phyton_interface" />
>>>>>>> b64a885a
            <excludedPath local="true" path="$PROJECT_DIR$/cmake-build-release_james" />
            <excludedPath local="true" path="$PROJECT_DIR$/cmake-build-release_james-host" />
            <excludedPath local="true" path="$PROJECT_DIR$/cmake-build-debug_james_compress" />
            <excludedPath local="true" path="$PROJECT_DIR$/cmake-build-release_vis" />
            <excludedPath local="true" path="$PROJECT_DIR$/cmake-build-out_release_james" />
            <excludedPath local="true" path="$PROJECT_DIR$/cmake-build-out_debug_james" />
            <excludedPath local="true" path="$PROJECT_DIR$/cmake-build-release_james_com_host" />
            <excludedPath local="true" path="$PROJECT_DIR$/cmake-build-release_b8_host" />
            <excludedPath local="true" path="$PROJECT_DIR$/cmake-build-release_vis_host" />
            <excludedPath local="true" path="$PROJECT_DIR$/cmake-build-debug_vis_host" />
          </excludedPaths>
        </serverdata>
      </paths>
    </serverData>
  </component>
</project><|MERGE_RESOLUTION|>--- conflicted
+++ resolved
@@ -17,10 +17,7 @@
             <excludedPath local="true" path="$PROJECT_DIR$/cmake-build-release_b8" />
             <excludedPath local="true" path="$PROJECT_DIR$/cmake-build-release_james_compress" />
             <excludedPath local="true" path="$PROJECT_DIR$/cmake-build-release_vis_line" />
-<<<<<<< HEAD
-=======
             <excludedPath local="true" path="$PROJECT_DIR$/cmake-build-phyton_interface" />
->>>>>>> b64a885a
             <excludedPath local="true" path="$PROJECT_DIR$/cmake-build-release_james" />
             <excludedPath local="true" path="$PROJECT_DIR$/cmake-build-release_james-host" />
             <excludedPath local="true" path="$PROJECT_DIR$/cmake-build-debug_james_compress" />
