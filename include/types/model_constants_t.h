--- conflicted
+++ resolved
@@ -261,12 +261,8 @@
     void get_gradients(
         std::vector<float_t> &y_single_new,
         std::vector< std::array<double, num_par > > &y_diff,
-<<<<<<< HEAD
-        codi::RealReverse::Tape &tape);
-=======
         codi::RealReverse::Tape &tape,
         const reference_quantities_t &ref_quant);
->>>>>>> b64a885a
 
     /**
      * Get the gradients of all its members. You need to register them on a
@@ -277,19 +273,12 @@
     void get_gradient(
         std::array<double, num_par> &out_vec,
         std::vector<codi::RealForwardVec<num_par_init> > &y_single_new,
-<<<<<<< HEAD
-        uint32_t ii) const;
-
-    void get_gradient(
-        std::array<double, num_par> &out_vec) const;
-=======
         uint32_t ii,
         const double &ref_value) const;
 
     void get_gradient(
         std::array<double, num_par> &out_vec,
         const double &ref_value) const;
->>>>>>> b64a885a
 
 
 #if defined(RK4_ONE_MOMENT)
