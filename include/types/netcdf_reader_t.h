#pragma once

#include <netcdf.h>
#include <netcdf_par.h>

#include <array>
#include <string>
#include <unordered_map>
#include <vector>

#include "codi.hpp"

#include "include/misc/error.h"
#include "include/types/model_constants_t.h"
#include "include/types/reference_quantities_t.h"

struct netcdf_reader_t {
    uint64_t n_ensembles;
    uint64_t n_trajectories;
    // double dlon, dlat;
    bool start_time_idx_given; /*!< True if start_time_idx is given by the user. */
    uint64_t start_time_idx; /*!< The start time index. */
    uint64_t start_time_idx_original; /*!< The initial start time index. */
    uint64_t time_idx; /*!< Current index to read from netcdf file. */

    /**
     *
     * @param buffer_size Number of time steps to read at once
     */
    explicit netcdf_reader_t(const uint32_t &buffer_size);

    /**
     * Read data from the buffer and store in in y_single_old and inflows.
     * If the buffer has been read completely, the next few datapoints are
     * loaded from the netCDF file via buffer_params().
     *
     * @param cc Model constants. On out: Added number of simulation steps
     * @param ref_quant Reference quantities used to change from netcdf units to
     *                  simulation units
     * @param y_single_old Vector with (possibly updated) model state variables
                        after return
     * @param inflows Vector with inflow from above after return
     * @param step Current iteration step
     * @param checkpoint_flag If true: do not update model state
     * @param start_over_env If true: update environment/thermodynamics
     *
     * @returns SUCCESS or with #def TRUSTED_DATA INPUT_NAN_ERR, otherwise
     *          throws an error.
     */
    template<class float_t>
    int read_buffer(
        model_constants_t<float_t> &cc,
        const reference_quantities_t &ref_quant,
        std::vector<float_t> &y_single_old,
        std::vector<float_t> &inflows,
        const uint32_t &step,
        const bool &checkpoint_flag,
        const bool &start_over_env);

    /**
     * Set dimids of this object and set the maximum amount of trajectories and
     * ensembles in cc. Sets pressure in reference quantities. Default is 1e5
     * for Pa, otherwise hPa with 1e3 is possible as well.
     *
     * @param input_file Path to file to read
     * @param cc Model constants with number of ensembles and trajectories on return
     * @param simulation_mode The simulation mode defined on the command line
     */
    template<class float_t>
    void set_dims(
        const char *input_file,
        model_constants_t<float_t> &cc,
        const int &simulation_mode);

    /**
    * Read initial values from the netcdf file and stores them to y_init.
    * Also stores the amount of trajectories in the input file and
    * several quantities to cc such as the number of steps to simulate.
    *
    *
    * @param input_file Path to input netcdf file as char array
    * @param checkpoint_flag Is this already initialized via a checkpoint?
    * @param cc Model constants. On out: Added number of simulation steps
    * @param simulation_mode Needed to define if parallel access to the file is
    *                   possible.
    * @param current_time Time in seconds from a checkpoint
    * @return Errorcode (0=no errors; 1=simulation breaking error)
    */
    template<class float_t>
    void init_netcdf(
#ifdef MET3D
        double &start_time,
#endif
//        const char *input_file,
        const bool &checkpoint_flag,
        model_constants_t<float_t> &cc,
//        const int &simulation_mode,
        const double current_time,
        const reference_quantities_t &ref_quant);

    template<class float_t>
    void read_initial_values(
        std::vector<double> &y_init,
        const reference_quantities_t &ref_quant,
        model_constants_t<float_t> &cc,
        const bool &checkpoint_flag,
        const uint64_t &traj_id,
        const uint64_t &ens_id);
    /**
     * Read values for initializing a simulation.
     *
     * @param y_init Array of num_comp many doubles
     * @param ref_quant Reference quantities used to change from netcdf units to
     *                  simulation units
     * @param checkpoint_flag Is this already initialized via a checkpoint?
     * @param cc Model constants. On out: Added number of simulation steps
     * @param checkpoint_flag Wether the data is already there due to loading a checkpoint
     */
    template<class float_t>
    void read_initial_values(
        std::vector<double> &y_init,
        const reference_quantities_t &ref_quant,
        model_constants_t<float_t> &cc,
        const bool &checkpoint_flag);

    double get_lat(const uint32_t &t, const uint32_t &sub) const;
    double get_lon(const uint32_t &t, const uint32_t &sub) const;
#if defined(MET3D) || defined(B_EIGHT)
    double get_relative_time(const uint32_t &t) const {
        return buffer[Par_idx::time_after_ascent][t%buffer[Par_idx::time_after_ascent].size()];
    }
#if !defined(B_EIGHT)
    bool get_conv_400(const uint32_t &t) const {return (buffer[Par_idx::conv_400][
        t%buffer[Par_idx::conv_400].size()] > 0.5);}
    bool get_conv_600(const uint32_t &t) const {return (buffer[Par_idx::conv_600][
        t%buffer[Par_idx::conv_600].size()] > 0.5);}
    bool get_slan_400(const uint32_t &t) const {return (buffer[Par_idx::slan_400][
        t%buffer[Par_idx::slan_400].size()] > 0.5);}
    bool get_slan_600(const uint32_t &t) const {return (buffer[Par_idx::slan_600][
        t%buffer[Par_idx::slan_600].size()] > 0.5);}
#endif
#endif
    bool get_asc600(const uint32_t &t) const {return (buffer[Par_idx::asc600][
        t%buffer[Par_idx::asc600].size()] > 0.5);}
    uint32_t get_traj_idx() const {return traj_idx;}
    bool asc600_avail() const {return asc600_bool;}

 private:
    std::vector<int> startp, countp;
    int ncid;
    uint64_t n_timesteps_in; /*!< Total number of time steps that can be read from the input file. */
    uint32_t n_timesteps_buffer; /*!< Number of time steps that can be stored in the buffer. */
    uint64_t time_buffer_idx; /*!< Current index to read from the buffer. */

    uint32_t traj_idx; /*!< Index of trajectory to read from. */
    uint32_t ens_idx; /*!< Index of ensemble to read from. */
    bool already_open; /*!< Is the netCDF file already open? */
    uint32_t n_subs; /*!< Time step size of model from file / size of this model. */
    double pascal_conv; /*!< Convert pressure to Pa even if it is stored as hPa. */
    bool asc600_bool; /*!< Does a variable called asc600 exist? To be removed once load_vars() is improved. */

    /**
     * ID for dimensions of output file.
     */
    std::vector<int> dimid;
    /**
     * ID for variables of output file.
     */
    std::vector<int> varid, varid_once;

    enum Par_idx {
        pressure,
        temperature,
        ascent,
        lat,
        lon,
#if defined(FLUX) && !defined(WCB)
        qr_in,
        nr_in,
    #if defined(RK4ICE)
        qi_in,
        qs_in,
        qg_in,
    #if defined(B_EIGHT)
        qh_in,
    #endif
        ni_in,
        ns_in,
        ng_in,
    #if defined(B_EIGHT)
        nh_in,
    #endif
    #endif
#endif
        height,
#ifdef MET3D
        time_after_ascent,
        conv_400,  // might make trouble type wise
        conv_600,
        slan_400,
        slan_600,
    #ifdef TURBULENCE
        q_turb,
    #endif
#endif
        asc600,
        n_pars
    };
    enum Dim_idx {
        time_dim_idx,
        trajectory_dim_idx,
#if !defined(B_EIGHT)
        ensemble_dim_idx,
#endif
        n_dims
    };
    // Index for variable ids that are read during initialization
    enum Par_once_idx {
        qv,
        qc,
        qr,
#if defined(RK4ICE)
        qi,
        qs,
        qg,
    #if defined(B_EIGHT)
        qh,
    #endif
        nc,
        nr,
        ni,
        ns,
        ng,
    #if defined(B_EIGHT)
        nh,
    #endif
#endif
        time,
        n_pars_once
    };

    std::array<std::vector<double>, Par_idx::n_pars > buffer;
#if defined B_EIGHT
    std::unordered_map<std::string, const char*> const reader_names = {
        {"QV", "QV"}, {"QC", "QC"}, {"QR", "QR"},
        {"QI", "QI"}, {"QG", "QG"}, {"QH", "QH"},
        {"QS", "QS"}, {"NCGRAUPEL", "QNG"}, {"NCICE", "QNI"},
        {"NCSNOW", "QNS"}, {"NCHAIL", "QNH"}, {"NCCLOUD", "QNC"},
        {"NCRAIN", "QNR"}, {"time", "time"}, {"lat", "lat"}, {"lon", "lon"},
        {"time_rel", "time_after_asc_start"}, {"pressure", "p"}, {"T", "T"},
        {"QI_IN", "QI_in"}, {"QS_IN", "QS_in"}, {"QR_IN", "QR_in"},
        {"QG_IN", "QG_in"}, {"NI_IN", "QNI_in"}, {"NS_IN", "QNS_in"},
        {"NR_IN", "QNR_in"}, {"NG_IN", "QNG_in"}, {"z", "z"}, {"w", "w"},
        {"QH_IN", "QH_in"}, {"NH_IN", "QNH_in"},
        {"conv_400", "conv_400"}, {"conv_600", "conv_600"}, {"slan_400", "slan_400"}, {"slan_600", "slan_600"},
<<<<<<< HEAD
        {"Q_TURBULENCE", "Q_TURBULENCE"}, {"trajectory", "trajectory"}, {"ensemble", "ensemble"}
=======
        {"Q_TURBULENCE", "Q_TURBULENCE"}, {"trajectory", "trajectory"}, {"ensemble", "ensemble"}, {"asc600", "asc600"}
>>>>>>> b64a885a
    };
#elif defined WCB
    std::unordered_map<std::string, const char*> const reader_names = {
        {"QV", "QV"}, {"QC", "QC"}, {"QR", "QR"},
        {"QI", "QI"}, {"QG", "QG"}, {"QH", "QH"},
        {"QS", "QS"}, {"NCGRAUPEL", "NCGRAUPEL"}, {"NCICE", "NCICE"},
        {"NCSNOW", "NCSNOW"}, {"NCHAIL", "NCHAIL"}, {"NCCLOUD", "NCCLOUD"}, {"NCRAIN", "NCRAIN"},
        {"time", "ntim"}, {"lat", "lat"}, {"lon", "lon"},
        {"time_rel", "time_rel"}, {"pressure", "P"}, {"T", "T"},
        {"QI_IN", "QI_IN"}, {"QS_IN", "QS_IN"}, {"QR_IN", "QR_IN"},
        {"QG_IN", "QG_IN"}, {"NI_IN", "NI_IN"}, {"NS_IN", "NS_IN"},
        {"NR_IN", "NR_IN"}, {"NG_IN", "NG_IN"}, {"z", "z"}, {"w", "w"},
        {"QH_IN", "QH_IN"}, {"NH_IN", "NH_IN"},
        {"conv_400", "conv_400"}, {"conv_600", "conv_600"}, {"slan_400", "slan_400"}, {"slan_600", "slan_600"},
<<<<<<< HEAD
        {"Q_TURBULENCE", "Q_TURBULENCE"}, {"trajectory", "ntra"}, {"ensemble", "ensemble"}
=======
        {"Q_TURBULENCE", "Q_TURBULENCE"}, {"trajectory", "ntra"}, {"ensemble", "ensemble"}, {"asc600", "asc600"}
>>>>>>> b64a885a
#elif defined WCB2
    std::unordered_map<std::string, const char*> const reader_names = {
        {"QV", "QV"}, {"QC", "QC"}, {"QR", "QR"},
        {"QI", "QI"}, {"QG", "QG"}, {"QH", "QH"},
        {"QS", "QS"}, {"NCGRAUPEL", "NCGRAUPEL"}, {"NCICE", "NCICE"},
        {"NCSNOW", "NCSNOW"}, {"NCCLOUD", "NCCLOUD"}, {"NCRAIN", "NCRAIN"},
        {"time", "time"}, {"lat", "latitude"}, {"lon", "longitude"},
        {"time_rel", "time_rel"}, {"pressure", "P"}, {"T", "T"},
        {"QI_IN", "QI_IN"}, {"QS_IN", "QS_IN"}, {"QR_IN", "QR_IN"},
        {"QG_IN", "QG_IN"}, {"NI_IN", "NI_IN"}, {"NS_IN", "NS_IN"},
        {"NR_IN", "NR_IN"}, {"NG_IN", "NG_IN"}, {"z", "z"}, {"w", "w"},
        {"QH_IN", "QH_IN"}, {"NH_IN", "NH_IN"},
        {"conv_400", "conv_400"}, {"conv_600", "conv_600"}, {"slan_400", "slan_400"}, {"slan_600", "slan_600"},
<<<<<<< HEAD
        {"Q_TURBULENCE", "Q_TURBULENCE"}, {"trajectory", "id"}, {"ensemble", "ensemble"}
=======
        {"Q_TURBULENCE", "Q_TURBULENCE"}, {"trajectory", "id"}, {"ensemble", "ensemble"}, {"asc600", "asc600"}
>>>>>>> b64a885a
    };
#elif defined MET3D
    std::unordered_map<std::string, const char*> const reader_names = {
        {"QV", "QV"}, {"QC", "QC"}, {"QR", "QR"},
        {"QI", "QI"}, {"QG", "QG"}, {"QH", "QH"},
        {"QS", "QS"}, {"NCGRAUPEL", "NCGRAUPEL"}, {"NCICE", "NCICE"},
        {"NCSNOW", "NCSNOW"}, {"NCCLOUD", "NCCLOUD"},
        {"NCRAIN", "NCRAIN"}, {"NCHAIL", "NCHAIL"},
        {"time", "time"}, {"lat", "lat"},
        {"lon", "lon"}, {"time_rel", "time_after_ascent"},
        {"pressure", "pressure"}, {"T", "T"},
        {"QI_IN", "QI_IN"}, {"QS_IN", "QS_IN"}, {"QR_IN", "QR_IN"},
        {"QG_IN", "QG_IN"}, {"NI_IN", "NI_IN"}, {"NS_IN", "NS_IN"},
        {"NR_IN", "NR_IN"}, {"NG_IN", "NG_IN"}, {"z", "z"}, {"w", "w"},
        {"QH_IN", "QH_IN"}, {"NH_IN", "NH_IN"},
        {"conv_400", "conv_400"}, {"conv_600", "conv_600"},
        {"slan_400", "slan_400"}, {"slan_600", "slan_600"},
<<<<<<< HEAD
        {"Q_TURBULENCE", "Q_TURBULENCE"}, {"trajectory", "trajectory"}, {"ensemble", "ensemble"}
=======
        {"Q_TURBULENCE", "Q_TURBULENCE"}, {"trajectory", "trajectory"}, {"ensemble", "ensemble"}, {"asc600", "asc600"}
>>>>>>> b64a885a
    };
#else
    std::unordered_map<std::string, std::string> const reader_names = {
        {"QV", "qv"}, {"QC", "qc"}, {"QR", "qr"},
        {"qi", "qi"}, {"qg", "qg"}, {"qs", "qs"},
        {"qh", "qh"}, {"time", "time"}, {"lat", "lat"}, {"lon", "lon"}, {"time_rel", "time_rel"}, {"pressure", "p"},
        {"T", "t"}, {"z", "z"}, {"w", "w"},
        {"conv_400", "conv_400"}, {"conv_600", "conv_600"}, {"slan_400", "slan_400"}, {"slan_600", "slan_600"},
<<<<<<< HEAD
        {"Q_TURBULENCE", "Q_TURBULENCE"}, {"trajectory", "id"}, {"ensemble", "ensemble"}
=======
        {"Q_TURBULENCE", "Q_TURBULENCE"}, {"trajectory", "id"}, {"ensemble", "ensemble"}, {"asc600", "asc600"}
>>>>>>> b64a885a
    };
#endif

    /**
     * Load variables from the netCDF file such that data can be loaded using
     * load_params()
     *
     */
    void load_vars();

    /**
     * Read data from the netCDF file and store it in the buffer.
     *
     * @param ref_quant Reference quantities used to change from netcdf units to
     *                  simulation units
     */
    void buffer_params(const reference_quantities_t &ref_quant);
};<|MERGE_RESOLUTION|>--- conflicted
+++ resolved
@@ -253,11 +253,7 @@
         {"NR_IN", "QNR_in"}, {"NG_IN", "QNG_in"}, {"z", "z"}, {"w", "w"},
         {"QH_IN", "QH_in"}, {"NH_IN", "QNH_in"},
         {"conv_400", "conv_400"}, {"conv_600", "conv_600"}, {"slan_400", "slan_400"}, {"slan_600", "slan_600"},
-<<<<<<< HEAD
-        {"Q_TURBULENCE", "Q_TURBULENCE"}, {"trajectory", "trajectory"}, {"ensemble", "ensemble"}
-=======
         {"Q_TURBULENCE", "Q_TURBULENCE"}, {"trajectory", "trajectory"}, {"ensemble", "ensemble"}, {"asc600", "asc600"}
->>>>>>> b64a885a
     };
 #elif defined WCB
     std::unordered_map<std::string, const char*> const reader_names = {
@@ -272,11 +268,7 @@
         {"NR_IN", "NR_IN"}, {"NG_IN", "NG_IN"}, {"z", "z"}, {"w", "w"},
         {"QH_IN", "QH_IN"}, {"NH_IN", "NH_IN"},
         {"conv_400", "conv_400"}, {"conv_600", "conv_600"}, {"slan_400", "slan_400"}, {"slan_600", "slan_600"},
-<<<<<<< HEAD
-        {"Q_TURBULENCE", "Q_TURBULENCE"}, {"trajectory", "ntra"}, {"ensemble", "ensemble"}
-=======
         {"Q_TURBULENCE", "Q_TURBULENCE"}, {"trajectory", "ntra"}, {"ensemble", "ensemble"}, {"asc600", "asc600"}
->>>>>>> b64a885a
 #elif defined WCB2
     std::unordered_map<std::string, const char*> const reader_names = {
         {"QV", "QV"}, {"QC", "QC"}, {"QR", "QR"},
@@ -290,11 +282,7 @@
         {"NR_IN", "NR_IN"}, {"NG_IN", "NG_IN"}, {"z", "z"}, {"w", "w"},
         {"QH_IN", "QH_IN"}, {"NH_IN", "NH_IN"},
         {"conv_400", "conv_400"}, {"conv_600", "conv_600"}, {"slan_400", "slan_400"}, {"slan_600", "slan_600"},
-<<<<<<< HEAD
-        {"Q_TURBULENCE", "Q_TURBULENCE"}, {"trajectory", "id"}, {"ensemble", "ensemble"}
-=======
         {"Q_TURBULENCE", "Q_TURBULENCE"}, {"trajectory", "id"}, {"ensemble", "ensemble"}, {"asc600", "asc600"}
->>>>>>> b64a885a
     };
 #elif defined MET3D
     std::unordered_map<std::string, const char*> const reader_names = {
@@ -312,11 +300,7 @@
         {"QH_IN", "QH_IN"}, {"NH_IN", "NH_IN"},
         {"conv_400", "conv_400"}, {"conv_600", "conv_600"},
         {"slan_400", "slan_400"}, {"slan_600", "slan_600"},
-<<<<<<< HEAD
-        {"Q_TURBULENCE", "Q_TURBULENCE"}, {"trajectory", "trajectory"}, {"ensemble", "ensemble"}
-=======
         {"Q_TURBULENCE", "Q_TURBULENCE"}, {"trajectory", "trajectory"}, {"ensemble", "ensemble"}, {"asc600", "asc600"}
->>>>>>> b64a885a
     };
 #else
     std::unordered_map<std::string, std::string> const reader_names = {
@@ -325,11 +309,7 @@
         {"qh", "qh"}, {"time", "time"}, {"lat", "lat"}, {"lon", "lon"}, {"time_rel", "time_rel"}, {"pressure", "p"},
         {"T", "t"}, {"z", "z"}, {"w", "w"},
         {"conv_400", "conv_400"}, {"conv_600", "conv_600"}, {"slan_400", "slan_400"}, {"slan_600", "slan_600"},
-<<<<<<< HEAD
-        {"Q_TURBULENCE", "Q_TURBULENCE"}, {"trajectory", "id"}, {"ensemble", "ensemble"}
-=======
         {"Q_TURBULENCE", "Q_TURBULENCE"}, {"trajectory", "id"}, {"ensemble", "ensemble"}, {"asc600", "asc600"}
->>>>>>> b64a885a
     };
 #endif
 
