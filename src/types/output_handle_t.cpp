#include "include/types/output_handle_t.h"


output_handle_t::output_handle_t() {
}


template<class float_t>
output_handle_t::output_handle_t(
        const std::string filetype,
        const std::string filename,
        const model_constants_t<float_t> &cc,
        const std::string in_filename,
        const uint32_t write_index,
        const uint32_t snapshot_index,
        const int &rank,
        const int &simulation_mode,
        const bool &initial_cond,
#ifdef COMPRESS_OUTPUT
        const int &n_processes,
#endif
        const double delay_out_time) {
    this->simulation_mode = simulation_mode;
    local_num_comp = cc.local_num_comp;
    local_num_par = cc.local_num_par;
    local_ic_par = cc.local_ic_par;
    this->track_ic = initial_cond;
#ifdef COMPRESS_OUTPUT
    this->n_processes = n_processes;
#endif
    this->setup(filetype, filename, cc,
                in_filename, write_index, snapshot_index,
                rank, delay_out_time);
}


template<class float_t>
output_handle_t::output_handle_t(
    const std::string filetype,
    const std::string filename,
    const model_constants_t<float_t> &cc,
    const std::string in_filename,
    const uint32_t write_index,
    const uint32_t snapshot_index,
    const int &rank,
    const int &simulation_mode,
    const bool &initial_cond,
#ifdef COMPRESS_OUTPUT
    const int &n_processes,
#endif
    const double delay_out_time,
    const std::vector<segment_t> &segments) {

    this->simulation_mode = simulation_mode;
    local_num_comp = cc.local_num_comp;
    local_num_par = cc.local_num_par;
    local_ic_par = cc.local_ic_par;
    this->track_ic = initial_cond;
#ifdef COMPRESS_OUTPUT
    this->n_processes = n_processes;
#endif
    if (simulation_mode == create_train_set && segments.size() > 0) {
        uint64_t param_size = cc.constants.size()
            + cc.cloud.constants.size() + cc.rain.constants.size()
            + cc.ice.constants.size() + cc.snow.constants.size()
            + cc.graupel.constants.size() + cc.hail.constants.size();

        perturbed_idx.resize(param_size);
        std::fill(perturbed_idx.begin(), perturbed_idx.end(), -1);
        // Define an order of the perturbed parameters for each ensemble
        // for the case of create_train_set, that can be reused in the
        // output file.
        // Get the idx of the parameter and its first occurrence in the segments.
        // Some parameters might be perturbed in multiple ensembles.
        n_perturbed_params = 0;
        for (const auto &s : segments) {
            // Get all parameters that shall be perturbed and their index.
            // Is it already in perturbed_idx? Then skip it.
            for (const auto &p : s.params) {
                std::string p_name = p.get_name();
                auto it = std::find(perturbed_names.begin(), perturbed_names.end(), p_name);
                if (it == perturbed_names.end()) {
                    perturbed_names.push_back(p_name);
                    uint64_t param_idx = p.get_idx();
                    if (p.outparam_name == "cloud") {
                        unperturbed_vals.push_back(cc.cloud.constants[param_idx].getValue());
                        param_idx += cc.constants.size();
                    } else if (p.outparam_name == "rain") {
                        unperturbed_vals.push_back(cc.rain.constants[param_idx].getValue());
                        param_idx += cc.constants.size() + cc.cloud.constants.size();
                    } else if (p.outparam_name == "ice") {
                        unperturbed_vals.push_back(cc.ice.constants[param_idx].getValue());
                        param_idx += cc.constants.size() + cc.cloud.constants.size() + cc.rain.constants.size();
                    } else if (p.outparam_name == "snow") {
                        unperturbed_vals.push_back(cc.snow.constants[param_idx].getValue());
                        param_idx += cc.constants.size() + cc.cloud.constants.size() + cc.rain.constants.size()
                                     + cc.ice.constants.size();
                    } else if (p.outparam_name == "graupel") {
                        unperturbed_vals.push_back(cc.graupel.constants[param_idx].getValue());
                        param_idx += cc.constants.size() + cc.cloud.constants.size() + cc.rain.constants.size()
                                     + cc.ice.constants.size() + cc.snow.constants.size();
                    } else if (p.outparam_name == "hail") {
                        unperturbed_vals.push_back(cc.hail.constants[param_idx].getValue());
                        param_idx += cc.constants.size() + cc.cloud.constants.size() + cc.rain.constants.size()
                                     + cc.ice.constants.size() + cc.snow.constants.size()
                                     + cc.graupel.constants.size();
                    } else {
                        unperturbed_vals.push_back(cc.constants[param_idx].getValue());
                    }
                        perturbed_idx[param_idx] = n_perturbed_params;
                    n_perturbed_params++;
                }
            }
        }
    }
    this->setup(filetype, filename, cc,
        in_filename, write_index, snapshot_index,
        rank, delay_out_time);
}


template<class float_t>
void output_handle_t::setup_gradients(
    const model_constants_t<float_t> &cc) {

    if (this->simulation_mode == limited_time_ensembles) {
        std::vector<int> dimid_tmp;
        auto dim_pointer = &dimid[Dim_idx::time_dim];
        int n_dims = 1;
        if (local_num_comp > 1) {
            dimid_tmp.push_back(dimid[Dim_idx::out_param_dim]);
            dimid_tmp.push_back(dimid[Dim_idx::time_dim]);
            dim_pointer = &dimid_tmp[0];
            n_dims = 2;
        }
        define_var_gradients(cc, dim_pointer, n_dims);
    } else if (this->simulation_mode == create_train_set) {
        std::vector<int> dimid_tmp;
        if (local_num_comp > 1) {
            dimid_tmp.push_back(dimid[Dim_idx::out_param_dim]);
        }
        dimid_tmp.push_back(dimid[Dim_idx::trajectory_dim]);
        dimid_tmp.push_back(dimid[Dim_idx::time_dim]);
        define_var_gradients(cc, &dimid_tmp[0], dimid_tmp.size());
    } else {
        auto dim_pointer = &dimid[Dim_idx::out_param_dim];
        int n_dims = 4;
        if (local_num_comp == 1) {
            dim_pointer = &dimid[Dim_idx::ensemble_dim];
            n_dims = 3;
        }
        define_var_gradients(cc, dim_pointer, n_dims);
    }
}


template<class float_t>
void output_handle_t::define_var_gradients(
    const model_constants_t<float_t> &cc,
    const int *dim_pointer,
    const int &n_dims) {

    if (track_ic) {
        // initial condition sensitivity
        for (uint32_t i = 0; i < num_par_init; ++i) {
            if (cc.trace_check(i, 2)) {
                SUCCESS_OR_DIE(nc_def_var(
                       ncid,
                       init_grad_idx[i].c_str(),
                       NC_FLOAT_T,
                       n_dims,
                       dim_pointer,
                       &varid[Var_idx::n_vars + i]));
            }
        }
    } else {
        for (uint32_t i = 0; i < num_par - num_par_init; ++i) {
            if (cc.trace_check(i, false)) {
                SUCCESS_OR_DIE(nc_def_var(
                       ncid,
                       output_grad_idx[i].c_str(),
                       NC_FLOAT_T,
                       n_dims,
                       dim_pointer,
                       &varid[Var_idx::n_vars + i]));
            }
        }
    }
}


template<class float_t>
void output_handle_t::define_vars(const model_constants_t<float_t> &cc) {
    // Define variables for dimensions
    if (simulation_mode == create_train_set) {
        SUCCESS_OR_DIE(nc_def_var(
                ncid,
                "Output_Parameter",
                NC_STRING,
                (local_num_comp > 1),
                &dimid[Dim_idx::out_param_dim],
                &varid[Var_idx::out_param]));
    } else {
        SUCCESS_OR_DIE(nc_def_var(
                ncid,
                "Output_Parameter_ID",
                NC_UINT64,  // type
                (local_num_comp > 1),          // ndims 2: matrix, 1: vector, 0: scalar
                &dimid[Dim_idx::out_param_dim],    // ignored for ndims = 0
                &varid[Var_idx::out_param]));
    }
    SUCCESS_OR_DIE(nc_def_var(
            ncid,
            "trajectory",
            NC_UINT64,
            1,
            &dimid[Dim_idx::trajectory_dim],
            &varid[Var_idx::trajectory]));
    if (simulation_mode == create_train_set) {
        SUCCESS_OR_DIE(nc_def_var(
            ncid,
            "perturbed",
            NC_STRING,
            (n_perturbed_params > 1),
            &dimid[Dim_idx::perturb_param_dim],
            &varid[Var_idx::perturbed]));
    }
    SUCCESS_OR_DIE(nc_def_var(
            ncid,
            "ensemble",
            NC_UINT64,
            1,
            &dimid[Dim_idx::ensemble_dim],
            &varid[Var_idx::ensemble]));
<<<<<<< HEAD

    SUCCESS_OR_DIE(nc_def_var(
            ncid,
            "time",
            NC_FLOAT_T,
           1,
           &dimid[Dim_idx::time_dim],
           &varid[Var_idx::time]));

    // model state
    for (uint32_t i = 0; i < num_comp; ++i)
        SUCCESS_OR_DIE(
            nc_def_var(
                ncid,
                output_par_idx[i].c_str(),
                NC_FLOAT_T,
                3,
                &dimid[Dim_idx::ensemble_dim],
                &varid[i]));

=======

    SUCCESS_OR_DIE(nc_def_var(
            ncid,
            "time",
            NC_FLOAT_T,
           1,
           &dimid[Dim_idx::time_dim],
           &varid[Var_idx::time]));

    // model state
    for (uint32_t i = 0; i < num_comp; ++i)
        SUCCESS_OR_DIE(
            nc_def_var(
                ncid,
                output_par_idx[i].c_str(),
                NC_FLOAT_T,
                3,
                &dimid[Dim_idx::ensemble_dim],
                &varid[i]));
>>>>>>> b64a885a
    // gradients
    setup_gradients(cc);

    // the rest
    SUCCESS_OR_DIE(nc_def_var(
            ncid,
            "time_after_ascent",
            NC_FLOAT_T,
           3,
           &dimid[Dim_idx::ensemble_dim],
           &varid[Var_idx::time_ascent]));
#if !defined B_EIGHT
    SUCCESS_OR_DIE(nc_def_var(
            ncid,
            "conv_400",
            NC_BYTE,
            3,
            &dimid[Dim_idx::ensemble_dim],
            &varid[Var_idx::conv_400]));
    SUCCESS_OR_DIE(nc_def_var(
            ncid,
            "conv_600",
            NC_BYTE,
            3,
            &dimid[Dim_idx::ensemble_dim],
            &varid[Var_idx::conv_600]));
    SUCCESS_OR_DIE(nc_def_var(
            ncid,
            "slan_400",
            NC_BYTE,
            3,
            &dimid[Dim_idx::ensemble_dim],
            &varid[Var_idx::slan_400]));
    SUCCESS_OR_DIE(nc_def_var(
            ncid,
            "slan_600",
            NC_BYTE,
            3,
            &dimid[Dim_idx::ensemble_dim],
            &varid[Var_idx::slan_600]));
#endif
<<<<<<< HEAD
=======

>>>>>>> b64a885a
    SUCCESS_OR_DIE(nc_def_var(
            ncid,
            "lat",
            NC_FLOAT_T,
           3,
           &dimid[Dim_idx::ensemble_dim],
           &varid[Var_idx::lat]));
    SUCCESS_OR_DIE(nc_def_var(
            ncid,
            "lon",
            NC_FLOAT_T,
           3,
           &dimid[Dim_idx::ensemble_dim],
           &varid[Var_idx::lon]));
    SUCCESS_OR_DIE(nc_def_var(
            ncid,
            "step",
            NC_UINT64,
            3,
            &dimid[Dim_idx::ensemble_dim],
            &varid[Var_idx::step]));

    // Phase of the trajectory
    SUCCESS_OR_DIE(nc_def_var(
            ncid,
            "phase",
            NC_UINT64,
            3,
            &dimid[Dim_idx::ensemble_dim],
            &varid[Var_idx::phase]));

    if (simulation_mode == create_train_set) {
        std::vector<int> dimid_tmp;
        dimid_tmp.push_back(dimid[Dim_idx::ensemble_dim]);
        dimid_tmp.push_back(dimid[Dim_idx::time_dim]);
        dimid_tmp.push_back(dimid[Dim_idx::perturb_param_dim]);
        SUCCESS_OR_DIE(nc_def_var(
                ncid,
                "perturbation_value",
               NC_FLOAT_T,
                3,
                &dimid_tmp[0],
                &varid[Var_idx::perturbation_value]));
    }
}


template<class float_t>
void output_handle_t::set_attributes(
    const model_constants_t<float_t> &cc,
    const std::string in_filename) {
#ifdef DEVELOP
    std::cout << "attempt to open " << in_filename << "\n";
#endif
    // Add attributes; read attributes from in_filename first
    int in_ncid;
    SUCCESS_OR_DIE(nc_open(in_filename.c_str(), NC_NOWRITE, &in_ncid));
#ifdef DEVELOP
    std::cout << "opened\n" << std::flush;
#endif
    // get amount of attributes
    int n_atts;
    SUCCESS_OR_DIE(nc_inq(in_ncid, NULL, NULL, &n_atts, NULL));

    // for every attribute, get the name, type and length, and the values
    for (int i=0; i < n_atts; i++) {
        char att_name[NC_MAX_NAME];
        SUCCESS_OR_DIE(nc_inq_attname(in_ncid, NC_GLOBAL, i, att_name));
        nc_type att_type;
        size_t att_len;
        SUCCESS_OR_DIE(nc_inq_att(
                in_ncid, NC_GLOBAL, att_name, &att_type, &att_len));
        std::vector<nc_vlen_t> att_val(att_len);
        SUCCESS_OR_DIE(nc_get_att(
                in_ncid, NC_GLOBAL, att_name, att_val.data()));
        SUCCESS_OR_DIE(nc_put_att(
                ncid, NC_GLOBAL, att_name, att_type, att_len, att_val.data()));
    }
    // time
    int in_time_id;
    SUCCESS_OR_DIE(nc_inq_varid(in_ncid, "time", &in_time_id));
    SUCCESS_OR_DIE(nc_inq_varnatts(in_ncid, in_time_id, &n_atts));
    for (int i=0; i < n_atts; i++) {
        char att_name[NC_MAX_NAME];
        SUCCESS_OR_DIE(nc_inq_attname(in_ncid, in_time_id, i, att_name));
        if (!std::strcmp(att_name, "_FillValue")) {
            continue;
        }
        size_t att_len;
        SUCCESS_OR_DIE(nc_inq_att(
                in_ncid, in_time_id, att_name, NULL, &att_len));
        std::vector<char> att_val(att_len);
        SUCCESS_OR_DIE(nc_get_att(
                in_ncid, in_time_id, att_name, att_val.data()));
        SUCCESS_OR_DIE(nc_put_att_text(
<<<<<<< HEAD
                ncid,
                varid[Var_idx::time],
                att_name,
                att_len,
                att_val.data()));
    }
    SUCCESS_OR_DIE(ncclose(in_ncid));

    SUCCESS_OR_DIE(nc_put_att_text(
            ncid,
            varid[Var_idx::out_param],
            "long_name",
            strlen("gradients are calculated w.r.t. this output parameter"),
            "gradients are calculated w.r.t. this output parameter"));
    SUCCESS_OR_DIE(nc_put_att_text(
            ncid,
            varid[Var_idx::out_param],
            "auxiliary_data",
            strlen("yes"),
            "yes"));
    if (this->simulation_mode != create_train_set) {
        SUCCESS_OR_DIE(nc_put_att_text(
                ncid,
                varid[Var_idx::out_param],
                "standard_name",
                strlen("output_parameter_id"),
                "output_parameter_id"));
    } else {
        SUCCESS_OR_DIE(nc_put_att_text(
                ncid,
                varid[Var_idx::out_param],
                "standard_name",
                strlen("output_parameter"),
                "output_parameter"));
        SUCCESS_OR_DIE(nc_put_att_text(
                ncid,
                varid[Var_idx::perturbed],
                "long_name",
                strlen("Name of the perturbed parameter (each ensemble can have different and " \
                       "multiple perturbed parameters)."),
                "Name of the perturbed parameter (each ensemble can have different and " \
                        "multiple perturbed parameters)."));
        SUCCESS_OR_DIE(nc_put_att_text(
                ncid,
                varid[Var_idx::perturbed],
                "standard_name",
                strlen("perturbed_parameter"),
                "perturbed_parameter"));
        SUCCESS_OR_DIE(nc_put_att_text(
                ncid,
                varid[Var_idx::perturbed],
                "auxiliary_data",
                strlen("yes"),
                "yes"));
        SUCCESS_OR_DIE(nc_put_att_text(
                ncid,
=======
                ncid,
                varid[Var_idx::time],
                att_name,
                att_len,
                att_val.data()));
    }
    SUCCESS_OR_DIE(ncclose(in_ncid));

    SUCCESS_OR_DIE(nc_put_att_text(
            ncid,
            varid[Var_idx::out_param],
            "long_name",
            strlen("gradients are calculated w.r.t. this output parameter"),
            "gradients are calculated w.r.t. this output parameter"));
    SUCCESS_OR_DIE(nc_put_att_text(
            ncid,
            varid[Var_idx::out_param],
            "auxiliary_data",
            strlen("yes"),
            "yes"));
    if (this->simulation_mode != create_train_set) {
        SUCCESS_OR_DIE(nc_put_att_text(
                ncid,
                varid[Var_idx::out_param],
                "standard_name",
                strlen("output_parameter_id"),
                "output_parameter_id"));
    } else {
        SUCCESS_OR_DIE(nc_put_att_text(
                ncid,
                varid[Var_idx::out_param],
                "standard_name",
                strlen("output_parameter"),
                "output_parameter"));
        SUCCESS_OR_DIE(nc_put_att_text(
                ncid,
                varid[Var_idx::perturbed],
                "long_name",
                strlen("Name of the perturbed parameter (each ensemble can have different and " \
                       "multiple perturbed parameters)."),
                "Name of the perturbed parameter (each ensemble can have different and " \
                        "multiple perturbed parameters)."));
        SUCCESS_OR_DIE(nc_put_att_text(
                ncid,
                varid[Var_idx::perturbed],
                "standard_name",
                strlen("perturbed_parameter"),
                "perturbed_parameter"));
        SUCCESS_OR_DIE(nc_put_att_text(
                ncid,
                varid[Var_idx::perturbed],
                "auxiliary_data",
                strlen("yes"),
                "yes"));
        SUCCESS_OR_DIE(nc_put_att_text(
                ncid,
>>>>>>> b64a885a
                varid[Var_idx::perturbation_value],
                "long_name",
                strlen("Value of the perturbation."),
                "Value of the perturbation."));
        SUCCESS_OR_DIE(nc_put_att_text(
                ncid,
                varid[Var_idx::perturbation_value],
                "standard_name",
                strlen("perturbation_value"),
                "perturbation_value"));
        SUCCESS_OR_DIE(nc_put_att_text(
                ncid,
                varid[Var_idx::perturbation_value],
                "auxiliary_data",
                strlen("yes"),
                "yes"));
    }

    auto put_att_mass = [&](
            const char *mass_name,
            const char *long_mass_name,
            auto &varid) {
        SUCCESS_OR_DIE(nc_put_att_text(
                ncid,
                varid,
                "units",
                strlen("kg m^-3"),
                "kg m^-3"));
        SUCCESS_OR_DIE(nc_put_att_text(
                ncid,
                varid,
                "auxiliary_data",
                strlen("yes"),
                "yes"));
        SUCCESS_OR_DIE(nc_put_att_text(
                ncid,
                varid,
                "long_name",
                strlen(long_mass_name),
                long_mass_name));
        SUCCESS_OR_DIE(nc_put_att_text(
                ncid,
                varid,
                "standard_name",
                strlen(mass_name),
                mass_name));
        SUCCESS_OR_DIE(nc_put_att(
                ncid,
                varid,
                _FillValue,
               NC_FLOAT_T,
               1,
               &FILLVALUE));
    };
    put_att_mass("water_vapor_mass_density", "water vapor mass density", varid[Var_idx::qv]);
    put_att_mass("cloud_droplet_mass_density", "cloud droplet mass density", varid[Var_idx::qc]);
    put_att_mass("rain_droplet_mass_density", "rain droplet mass density", varid[Var_idx::qr]);
    put_att_mass("snow_mass_density", "snow mass density", varid[Var_idx::qs]);
    put_att_mass("ice_mass_density", "ice mass density", varid[Var_idx::qi]);
    put_att_mass("graupel_mass_density", "graupel mass density", varid[Var_idx::qg]);
    put_att_mass("hail_mass_density", "hail mass density", varid[Var_idx::qh]);

    auto put_att_nums = [&](
            const char *name,
            const char *long_name,
            auto &varid) {
        SUCCESS_OR_DIE(nc_put_att_text(
                ncid,
                varid,
                "units",
                strlen("m^-3"),
                "m^-3"));
        SUCCESS_OR_DIE(nc_put_att_text(
                ncid,
                varid,
                "auxiliary_data",
                strlen("yes"),
                "yes"));
        SUCCESS_OR_DIE(nc_put_att_text(
                ncid,
                varid,
                "long_name",
                strlen(long_name),
                long_name));
        SUCCESS_OR_DIE(nc_put_att_text(
                ncid,
                varid,
                "standard_name",
                strlen(name),
                name));
        SUCCESS_OR_DIE(nc_put_att(
                ncid,
                varid,
                _FillValue,
               NC_FLOAT_T,
               1,
               &FILLVALUE));
    };
    put_att_nums("cloud_droplet_number_density", "cloud droplet number density", varid[Var_idx::ncloud]);
    put_att_nums("rain_droplet_number_density", "rain droplet number density", varid[Var_idx::nrain]);
    put_att_nums("snow_number_density", "snow number density", varid[Var_idx::nsnow]);
    put_att_nums("ice_number_density", "ice number density", varid[Var_idx::nice]);
    put_att_nums("graupel_number_density", "graupel number density", varid[Var_idx::ngraupel]);
    put_att_nums("hail_number_density", "hail number density", varid[Var_idx::nhail]);

    auto put_att_mass_sed = [&](
            const char *mass_name,
            const char *long_mass_name,
            auto &varid) {
        SUCCESS_OR_DIE(nc_put_att_text(
                ncid,
                varid,
                "units",
                strlen("kg m^-3 s^-1"),
                "kg m^-3 s^-1"));
        SUCCESS_OR_DIE(nc_put_att_text(
                ncid,
                varid,
                "auxiliary_data",
                strlen("yes"),
                "yes"));
        SUCCESS_OR_DIE(nc_put_att_text(
                ncid,
                varid,
                "long_name",
                strlen(long_mass_name),
                long_mass_name));
        SUCCESS_OR_DIE(nc_put_att_text(
                ncid,
                varid,
                "standard_name",
                strlen(mass_name),
                mass_name));
        SUCCESS_OR_DIE(nc_put_att(
                ncid,
                varid,
                _FillValue,
               NC_FLOAT_T,
               1,
               &FILLVALUE));
    };
    put_att_mass_sed(
            "sedi_outflux_of_rain_droplet_mass",
            "sedimentation of rain droplet mass",
            varid[Var_idx::qr_out]);
    put_att_mass_sed(
            "sedi_outflux_of_snow_mass",
            "sedimentation of snow mass",
            varid[Var_idx::qs_out]);
    put_att_mass_sed(
            "sedi_outflux_of_ice_mass",
            "sedimentation of ice mass",
            varid[Var_idx::qi_out]);
    put_att_mass_sed(
            "sedi_outflux_of_graupel_mass",
            "sedimentation of graupel mass",
            varid[Var_idx::qg_out]);
    put_att_mass_sed(
            "sedi_outflux_of_hail_mass",
            "sedimentation of hail mass",
            varid[Var_idx::qh_out]);

    auto put_att_nums_sed = [&](
            const char *name,
            const char *long_name,
            auto &varid) {
        SUCCESS_OR_DIE(nc_put_att_text(
                ncid,
                varid,
                "units",
                strlen("m^-3 s^-1"),
                "m^-3 s^-1"));
        SUCCESS_OR_DIE(nc_put_att_text(
                ncid,
                varid,
                "auxiliary_data",
                strlen("yes"),
                "yes"));
        std::string tmp_string = "sedimentation of " + std::string(long_name) + " number";
        const char *att_val = tmp_string.c_str();
        SUCCESS_OR_DIE(nc_put_att_text(
                ncid,
                varid,
                "long_name",
                strlen(att_val),
                att_val));
        std::string tmp_string_2 = "sedi_outflux_of_" + std::string(name) + "_number";
        const char *att_val_2 = tmp_string_2.c_str();
        SUCCESS_OR_DIE(nc_put_att_text(
                ncid,
                varid,
                "standard_name",
                strlen(att_val_2),
                att_val_2));
        SUCCESS_OR_DIE(nc_put_att(
                ncid,
                varid,
                _FillValue,
                NC_FLOAT_T,
               1,
               &FILLVALUE));
    };
    put_att_nums_sed("sedi_outflux_of_rain_droplet_number", "sedimentation of rain droplet number",
                     varid[Var_idx::nr_out]);
    put_att_nums_sed("sedi_outflux_of_snow_number", "sedimentation of snow number", varid[Var_idx::ns_out]);
    put_att_nums_sed("sedi_outflux_of_ice_number", "sedimentation of ice number", varid[Var_idx::ni_out]);
    put_att_nums_sed("sedi_outflux_of_graupel_number", "sedimentation of graupel number", varid[Var_idx::ng_out]);
    put_att_nums_sed("sedi_outflux_of_hail_number", "sedimentation of hail number", varid[Var_idx::nh_out]);

    if (!track_ic) {
        // all gradients are auxiliary data
        for (int i=0; i < num_par-num_par_init; i++) {
            if (cc.trace_check(i, false)) {
                SUCCESS_OR_DIE(nc_put_att_text(
                        ncid,
                        varid[Var_idx::n_vars + i],
                        "auxiliary_data",
                        strlen("yes"),
                        "yes"));
                SUCCESS_OR_DIE(nc_put_att(
                        ncid,
                        varid[Var_idx::n_vars + i],
                        _FillValue,
                       NC_FLOAT_T,
                       1,
                       &FILLVALUE));
            }
        }
    } else {
        // initial condition gradients
        for (int i=0; i < num_par_init; i++) {
            if (cc.trace_check(i, 2)) {
                SUCCESS_OR_DIE(nc_put_att_text(
                        ncid,
                        varid[Var_idx::n_vars + i],
                        "auxiliary_data",
                        strlen("yes"),
                        "yes"));
                SUCCESS_OR_DIE(nc_put_att(
                        ncid,
                        varid[Var_idx::n_vars + i],
                        _FillValue,
                       NC_FLOAT_T,
                       1,
                       &FILLVALUE));
            }
        }
    }
    SUCCESS_OR_DIE(nc_put_att_text(
            ncid,
            varid[Var_idx::pressure],
            "long_name",
            strlen("pressure"),
            "pressure"));
    SUCCESS_OR_DIE(nc_put_att_text(
            ncid,
            varid[Var_idx::pressure],
            "standard_name",
            strlen("air_pressure"),
            "air_pressure"));
    SUCCESS_OR_DIE(nc_put_att_text(
            ncid,
            varid[Var_idx::pressure],
            "units",
            strlen("Pa"),
            "Pa"));
    SUCCESS_OR_DIE(nc_put_att_text(
            ncid,
            varid[Var_idx::pressure],
            "positive",
            strlen("down"),
            "down"));
    SUCCESS_OR_DIE(nc_put_att_text(
            ncid,
            varid[Var_idx::pressure],
            "axis",
            strlen("Z"),
            "Z"));
    SUCCESS_OR_DIE(nc_put_att(
            ncid,
            varid[Var_idx::pressure],
            _FillValue,
            NC_FLOAT_T,
           1,
           &FILLVALUE));
    SUCCESS_OR_DIE(nc_put_att_text(
            ncid,
            varid[Var_idx::temperature],
            "long_name",
            strlen("temperature"),
            "temperature"));
    SUCCESS_OR_DIE(nc_put_att_text(
            ncid,
            varid[Var_idx::temperature],
            "standard_name",
            strlen("air_temperature"),
            "air_temperature"));
    SUCCESS_OR_DIE(nc_put_att_text(
            ncid,
            varid[Var_idx::temperature],
            "units",
            strlen("K"),
            "K"));
    SUCCESS_OR_DIE(nc_put_att_text(
            ncid,
            varid[Var_idx::temperature],
            "auxiliary_data",
            strlen("yes"),
            "yes"));
    SUCCESS_OR_DIE(nc_put_att(
            ncid,
            varid[Var_idx::temperature],
            _FillValue,
            NC_FLOAT_T,
           1,
           &FILLVALUE));
    SUCCESS_OR_DIE(nc_put_att_text(
            ncid,
            varid[Var_idx::ascent],
            "long_name",
            strlen("ascend velocity"),
            "ascend velocity"));
    SUCCESS_OR_DIE(nc_put_att_text(
            ncid,
            varid[Var_idx::ascent],
            "standard_name",
            strlen("ascend_velocity"),
            "ascend_velocity"));
    SUCCESS_OR_DIE(nc_put_att_text(
            ncid,
            varid[Var_idx::ascent],
            "units",
            strlen("m s^-1"),
            "m s^-1"));
    SUCCESS_OR_DIE(nc_put_att_text(
            ncid,
            varid[Var_idx::ascent],
            "auxiliary_data",
            strlen("yes"),
            "yes"));
    SUCCESS_OR_DIE(nc_put_att(
            ncid,
            varid[Var_idx::ascent],
            _FillValue,
            NC_FLOAT_T,
           1,
           &FILLVALUE));
    SUCCESS_OR_DIE(nc_put_att_text(
            ncid,
            varid[Var_idx::sat],
            "long_name",
            strlen("saturation"),
            "saturation"));
    SUCCESS_OR_DIE(nc_put_att_text(
            ncid,
            varid[Var_idx::sat],
            "standard_name",
            strlen("saturation"),
            "saturation"));
    SUCCESS_OR_DIE(nc_put_att_text(
            ncid,
            varid[Var_idx::sat],
            "units",
            strlen("1"),
            "percentage"));
    SUCCESS_OR_DIE(nc_put_att_text(
            ncid,
            varid[Var_idx::sat],
            "auxiliary_data",
            strlen("yes"),
            "yes"));
    SUCCESS_OR_DIE(nc_put_att(
            ncid,
            varid[Var_idx::sat],
            _FillValue,
            NC_FLOAT_T,
           1,
           &FILLVALUE));
    SUCCESS_OR_DIE(nc_put_att_text(
            ncid,
            varid[Var_idx::height],
            "long_name",
            strlen("height above mean sea level"),
            "height above mean sea level"));
    SUCCESS_OR_DIE(nc_put_att_text(
            ncid,
            varid[Var_idx::height],
            "standard_name",
            strlen("height"),
            "height"));
    SUCCESS_OR_DIE(nc_put_att_text(
            ncid,
            varid[Var_idx::height],
            "units",
            strlen("m AMSL"),
            "m AMSL"));
    SUCCESS_OR_DIE(nc_put_att_text(
            ncid,
            varid[Var_idx::height],
            "auxiliary_data",
            strlen("yes"),
            "yes"));
    SUCCESS_OR_DIE(nc_put_att(
            ncid,
            varid[Var_idx::height],
            _FillValue,
            NC_FLOAT_T,
           1,
           &FILLVALUE));
    SUCCESS_OR_DIE(nc_put_att_text(
            ncid,
            varid[Var_idx::inactive],
            "auxiliary_data",
            strlen("yes"),
            "yes"));
    SUCCESS_OR_DIE(nc_put_att(
            ncid,
            varid[Var_idx::inactive],
            _FillValue,
            NC_FLOAT_T,
           1,
           &FILLVALUE));
    SUCCESS_OR_DIE(nc_put_att_text(
            ncid,
            varid[Var_idx::dep],
            "auxiliary_data",
            strlen("yes"),
            "yes"));
    SUCCESS_OR_DIE(nc_put_att(
            ncid,
            varid[Var_idx::dep],
            _FillValue,
            NC_FLOAT_T,
           1,
           &FILLVALUE));
    SUCCESS_OR_DIE(nc_put_att_text(
            ncid,
            varid[Var_idx::sub],
            "auxiliary_data",
            strlen("yes"),
            "yes"));
    SUCCESS_OR_DIE(nc_put_att(
            ncid,
            varid[Var_idx::sub],
            _FillValue,
            NC_FLOAT_T,
           1,
           &FILLVALUE));
    SUCCESS_OR_DIE(nc_put_att_text(
            ncid,
            varid[Var_idx::lat_heat],
            "auxiliary_data",
            strlen("yes"),
            "yes"));
    SUCCESS_OR_DIE(nc_put_att(
            ncid,
            varid[Var_idx::lat_heat],
            _FillValue,
            NC_FLOAT_T,
           1,
           &FILLVALUE));
    SUCCESS_OR_DIE(nc_put_att_text(
            ncid,
            varid[Var_idx::lat_cool],
            "auxiliary_data",
            strlen("yes"),
            "yes"));
    SUCCESS_OR_DIE(nc_put_att(
            ncid,
            varid[Var_idx::lat_cool],
            _FillValue,
            NC_FLOAT_T,
           1,
           &FILLVALUE));
    SUCCESS_OR_DIE(nc_put_att_text(
            ncid,
            varid[Var_idx::time_ascent],
            "long_name",
            strlen("time after rapid ascent started"),
            "time after rapid ascent started"));
    SUCCESS_OR_DIE(nc_put_att_text(
            ncid,
            varid[Var_idx::time_ascent],
            "standard_name",
            strlen("time_after_ascent"),
            "time_after_ascent"));
    SUCCESS_OR_DIE(nc_put_att_text(
            ncid,
            varid[Var_idx::time_ascent],
            "units",
            strlen("seconds since start of convective/slantwise ascent"),
            "seconds since start of convective/slantwise ascent"));
    SUCCESS_OR_DIE(nc_put_att_text(
            ncid,
            varid[Var_idx::time_ascent],
            "auxiliary_data",
            strlen("yes"),
            "yes"));
    SUCCESS_OR_DIE(nc_put_att(
            ncid,
            varid[Var_idx::time_ascent],
            _FillValue,
            NC_FLOAT_T,
           1,
           &FILLVALUE));
    SUCCESS_OR_DIE(nc_put_att_text(
            ncid,
            varid[Var_idx::lat],
            "long_name",
            strlen("rotated latitude"),
            "rotated latitude"));

    SUCCESS_OR_DIE(nc_put_att_text(
            ncid,
            varid[Var_idx::lat],
            "standard_name",
            strlen("latitude"),
            "latitude"));
    SUCCESS_OR_DIE(nc_put_att_text(
            ncid,
            varid[Var_idx::lat],
            "units",
            strlen("degrees"),
            "degrees"));
    SUCCESS_OR_DIE(nc_put_att(
            ncid,
            varid[Var_idx::lat],
            _FillValue,
            NC_FLOAT_T,
           1,
           &FILLVALUE));
    SUCCESS_OR_DIE(nc_put_att_text(
            ncid,
            varid[Var_idx::lon],
            "long_name",
            strlen("rotated longitude"),
            "rotated longitude"));
    SUCCESS_OR_DIE(nc_put_att_text(
            ncid,
            varid[Var_idx::lon],
            "standard_name",
            strlen("longitude"),
            "longitude"));
    SUCCESS_OR_DIE(nc_put_att_text(
            ncid,
            varid[Var_idx::lon],
            "units",
            strlen("degrees"),
            "degrees"));
    SUCCESS_OR_DIE(nc_put_att(
            ncid,
            varid[Var_idx::lon],
            _FillValue,
            NC_FLOAT_T,
            1,
            &FILLVALUE));
#if !defined B_EIGHT
    SUCCESS_OR_DIE(nc_put_att_text(
            ncid,
            varid[Var_idx::conv_400],
            "long_name",
            strlen("convective 400hPa ascent"),
            "convective 400hPa ascent"));
    SUCCESS_OR_DIE(nc_put_att_text(
            ncid,
            varid[Var_idx::conv_400],
            "standard_name",
            strlen("convective_400hPa_ascent"),
            "convective_400hPa_ascent"));
    SUCCESS_OR_DIE(nc_put_att_text(
            ncid,
            varid[Var_idx::conv_400],
            "auxiliary_data",
            strlen("yes"),
            "yes"));
    SUCCESS_OR_DIE(nc_put_att_text(
            ncid,
            varid[Var_idx::conv_600],
            "long_name",
            strlen("convective 600hPa ascent"),
            "convective 600hPa ascent"));
    SUCCESS_OR_DIE(nc_put_att_text(
            ncid,
            varid[Var_idx::conv_600],
            "standard_name",
            strlen("convective_600hPa_ascent"),
            "convective_600hPa_ascent"));
    SUCCESS_OR_DIE(nc_put_att_text(
            ncid,
            varid[Var_idx::conv_600],
            "auxiliary_data",
            strlen("yes"),
            "yes"));
    SUCCESS_OR_DIE(nc_put_att_text(
            ncid,
            varid[Var_idx::slan_400],
            "long_name",
            strlen("slantwise 400hPa ascent"),
            "slantwise 400hPa ascent"));
    SUCCESS_OR_DIE(nc_put_att_text(
            ncid,
            varid[Var_idx::slan_400],
            "standard_name",
            strlen("slantwise_400hPa_ascent"),
            "slantwise_400hPa_ascent"));
    SUCCESS_OR_DIE(nc_put_att_text(
            ncid,
            varid[Var_idx::slan_400],
            "auxiliary_data",
            strlen("yes"),
            "yes"));
    SUCCESS_OR_DIE(nc_put_att_text(
            ncid,
            varid[Var_idx::slan_600],
            "long_name",
            strlen("slantwise 600hPa ascent"),
            "slantwise 600hPa ascent"));
    SUCCESS_OR_DIE(nc_put_att_text(
            ncid,
            varid[Var_idx::slan_600],
            "standard_name",
            strlen("slantwise_600hPa_ascent"),
            "slantwise_600hPa_ascent"));
    SUCCESS_OR_DIE(nc_put_att_text(
            ncid,
            varid[Var_idx::slan_600],
            "auxiliary_data",
            strlen("yes"),
            "yes"));
#endif
    SUCCESS_OR_DIE(nc_put_att_text(
            ncid,
            varid[Var_idx::step],
            "long_name",
            strlen("simulation step"),
            "simulation step"));
    SUCCESS_OR_DIE(nc_put_att_text(
            ncid,
            varid[Var_idx::step],
            "standard_name",
            strlen("step"),
            "step"));
    SUCCESS_OR_DIE(nc_put_att_text(
            ncid,
            varid[Var_idx::step],
            "auxiliary_data",
            strlen("yes"),
            "yes"));
    const uint64_t FILLINT = 0;
    SUCCESS_OR_DIE(nc_put_att(
            ncid,
            varid[Var_idx::step],
            _FillValue,
            NC_UINT64,
            1,
            &FILLINT));
    SUCCESS_OR_DIE(nc_put_att_text(
            ncid,
            varid[Var_idx::phase],
            "long_name",
            strlen("phase"),
            "phase"));
    SUCCESS_OR_DIE(nc_put_att_text(
            ncid,
            varid[Var_idx::phase],
            "standard_name",
            strlen("phase"),
            "phase"));
    SUCCESS_OR_DIE(nc_put_att_text(
            ncid,
            varid[Var_idx::phase],
            "description",
            strlen("0: warm phase, 1: mixed phase, 2: ice phase, 3: neutral phase"),
            "0: warm phase, 1: mixed phase, 2: ice phase, 3: neutral phase"));
    SUCCESS_OR_DIE(nc_put_att_text(
            ncid,
            varid[Var_idx::phase],
            "auxiliary_data",
            strlen("yes"),
            "yes"));
    SUCCESS_OR_DIE(nc_put_att(
            ncid,
            varid[Var_idx::phase],
            _FillValue,
            NC_UINT64,
            1,
            &FILLINT));
}


template<class float_t>
void output_handle_t::set_compression(const model_constants_t<float_t> &cc) {
#ifdef DEVELOP
    std::cout << "Using compression\n";
#endif
    if (this->simulation_mode == limited_time_ensembles
        || this->simulation_mode == trajectory_sensitivity
        || this->simulation_mode == grid_sensitivity
        || this->simulation_mode == create_train_set) {
        // Compressing this is buggy
        for (uint32_t i=0; i < Var_idx::n_vars; ++i) {
            // This does not work on scalars; we need to filter those out
            if ((local_num_comp > 1 || i != static_cast<int>(Var_idx::out_param)) &&
              (n_perturbed_params > 1 || i != static_cast<int>(Var_idx::perturbed)))
                if (simulation_mode == create_train_set || i != static_cast<int>(Var_idx::perturbation_value) )
                    // This could be a version for szip
    //                         SUCCESS_OR_DIE(
    //                             nc_def_var_szip(
    //                                 ncid,
    //                                 varid[i],
    //                                 NC_SZIP_NN,
    //                                 8));  // pixels per block
                    // zlib version
                    SUCCESS_OR_DIE(
                            nc_def_var_deflate(
                                    ncid,
                                    varid[i],
                                    1,  // shuffle
                                    1,  // deflate
                                    9));  // max compression
        }
        if (!track_ic) {
            // gradients
            for (uint32_t i=0; i < num_par-num_par_init; ++i) {
                if (cc.trace_check(i, false))
//                         SUCCESS_OR_DIE(
//                             nc_def_var_szip(
//                                 ncid,
//                                 varid[Var_idx::n_vars + i],
//                                 NC_SZIP_NN,
//                                 8));
                    SUCCESS_OR_DIE(
                            nc_def_var_deflate(
                                    ncid,
                                    varid[Var_idx::n_vars + i],
                                    1,  // shuffle
                                    1,  // deflate
                                    9));  // max compression
            }
        } else {
            // initial conditions
            for (uint32_t i=0; i < num_par_init; ++i) {
                if (cc.trace_check(i, 2))
//                         SUCCESS_OR_DIE(
//                             nc_def_var_szip(
//                                 ncid,
//                                 varid[Var_idx::n_vars + i],
//                                 NC_SZIP_NN,
//                                 8));
                    SUCCESS_OR_DIE(
                            nc_def_var_deflate(
                                    ncid,
                                    varid[Var_idx::n_vars + i],
                                    1,  // shuffle
                                    1,  // deflate
                                    9));  // max compression
            }
        }
    }
#ifdef DEVELOP
    std::cout << "all done; attempt to close\n" << std::flush;
#endif
}


template<class float_t>
void output_handle_t::write_dimension_values(
    const model_constants_t<float_t> &cc,
    const double delay_out_time) {

    std::vector<size_t> startp, countp;
    startp.push_back(0);
    countp.push_back(num_time);
#ifdef OUT_DOUBLE
    std::vector<double> time_steps(num_time);
#else
    std::vector<float> time_steps(num_time);
#endif
    for (uint32_t i=0; i < num_time; i++)
        time_steps[i] = cc.dt*i + cc.start_time + delay_out_time;
#ifdef DEVELOP
    std::cout << "attempt to write\n" << std::flush;
#endif
    SUCCESS_OR_DIE(
            nc_put_vara(
                    ncid,                               // ncid
                    varid[Var_idx::time],               // varid
                    startp.data(),                      // startp
                    countp.data(),                      // countp
                    time_steps.data()));                // op
#ifdef DEVELOP
    std::cout << "done time_steps\n" << std::flush;
#endif
    countp[0] = n_trajs_file;
    std::vector<uint64_t> data(n_trajs_file);
    for (uint32_t i=0; i < n_trajs_file; i++)
        data[i] = i;
    SUCCESS_OR_DIE(
            nc_put_vara(
                    ncid,
                    varid[Var_idx::trajectory],
                    startp.data(),
                    countp.data(),
                    data.data()));
#ifdef DEVELOP
    std::cout << "done n_trajs; starting with num_ens " << num_ens << "\n" << std::flush;
#endif
    countp[0] = num_ens;
    data.resize(num_ens);
    for (uint32_t i=0; i < num_ens; i++)
        data[i] = i;
    SUCCESS_OR_DIE(
            nc_put_vara(
                    ncid,
                    varid[Var_idx::ensemble],
                    startp.data(),
                    countp.data(),
                    data.data()));
#ifdef DEVELOP
    std::cout << "out_param\n" << std::flush;
#endif
    countp[0] = local_num_comp;
    if (this->simulation_mode != create_train_set) {
        data.resize(local_num_comp);
        uint32_t counter = 0;
        for (uint32_t i = 0; i < num_comp; i++) {
            if (cc.trace_check(i, true)) {
                data[counter] = i;
                counter++;
            }
        }
        SUCCESS_OR_DIE(
                nc_put_vara(
                        ncid,
                        varid[Var_idx::out_param],
                        startp.data(),
                        countp.data(),
                        data.data()));
    }
#ifdef DEVELOP
    std::cout << "out_param done\n" << std::flush;
#endif
#ifdef DEVELOP
    std::cout << "write perturbed_id\n" << std::flush;
#endif
    if (this->simulation_mode == create_train_set) {
        std::vector<const char*> cstrings_outp;
        cstrings_outp.reserve(local_num_comp);
        for (uint32_t i = 0; i < num_comp; i++) {
            if (cc.trace_check(i, true)) {
                cstrings_outp.push_back(&(output_par_idx[i])[0]);
            }
        }
        for (auto s : cstrings_outp) {
            SUCCESS_OR_DIE(
                    nc_put_var1_string(
                            ncid,
                            varid[Var_idx::out_param],
                            startp.data(),
                            &s));
            startp[0]++;
        }
        startp[0] = 0;
        countp[0] = n_perturbed_params;
        std::vector<const char*> cstrings;
        cstrings.reserve(perturbed_names.size());

        for (const auto& s : perturbed_names)
            cstrings.push_back(&s[0]);

        for (auto s : cstrings) {
            SUCCESS_OR_DIE(
                nc_put_var1_string(
                    ncid,
                    varid[Var_idx::perturbed],
                    startp.data(),
                    &s));
            startp[0]++;
        }
    }

#ifdef DEVELOP
    std::cout << "perturbed_id done\n" << std::flush;
#endif
    SUCCESS_OR_DIE(ncclose(ncid));
#ifdef DEVELOP
    std::cout << "closed\n" << std::flush;
#endif
}


template<class float_t>
void output_handle_t::set_parallel_access(
    const model_constants_t<float_t> &cc,
    const std::string file_string) {
#ifdef DEVELOP
    std::cout << "attempt to open " << filename << "\n" << std::flush;
#endif
    SUCCESS_OR_DIE(
        nc_open_par(
            file_string.c_str(),
            NC_WRITE,
            MPI_COMM_WORLD,
            MPI_INFO_NULL,
            &ncid));
#ifdef DEVELOP
    std::cout << "get varids\n" << std::flush;
#endif
    // gather all necessary variable ids
    if (this->simulation_mode == create_train_set) {
        SUCCESS_OR_DIE(
            nc_inq_varid(
                ncid,
                "Output_Parameter",
                &varid[Var_idx::out_param]));
    } else {
        SUCCESS_OR_DIE(
            nc_inq_varid(
                ncid,
                "Output_Parameter_ID",
                &varid[Var_idx::out_param]));
    }
    SUCCESS_OR_DIE(
        nc_inq_varid(
            ncid,
            "ensemble",
            &varid[Var_idx::ensemble]));
    SUCCESS_OR_DIE(
        nc_inq_varid(
            ncid,
            "trajectory",
            &varid[Var_idx::trajectory]));
    SUCCESS_OR_DIE(
        nc_inq_varid(
            ncid,
            "time",
            &varid[Var_idx::time]));
    if (this->simulation_mode == create_train_set) {
        SUCCESS_OR_DIE(
            nc_inq_varid(
                ncid,
                "perturbed",
                &varid[Var_idx::perturbed]));
    }
#ifdef DEVELOP
    std::cout << "get model varids\n" << std::flush;
#endif
    // model state
    for (uint32_t i=0; i < num_comp; ++i)
        SUCCESS_OR_DIE(
            nc_inq_varid(
                ncid,
                output_par_idx[i].c_str(),
                &varid[i]));
#ifdef DEVELOP
    std::cout << "get track varids\n" << std::flush;
#endif
    if (!track_ic) {
        // gradients
        for (uint32_t i=0; i < num_par-num_par_init; ++i) {
            if (cc.trace_check(i, false)) {
                SUCCESS_OR_DIE(
                    nc_inq_varid(
                        ncid,
                        output_grad_idx[i].c_str(),
                        &varid[Var_idx::n_vars + i]));
            }
        }
    } else {
        // initial conditions
        for (uint32_t i=0; i < num_par_init; ++i) {
            if (cc.trace_check(i, 2)) {
                SUCCESS_OR_DIE(
                    nc_inq_varid(
                        ncid,
                        init_grad_idx[i].c_str(),
                        &varid[Var_idx::n_vars + i]));
            }
        }
    }
#ifdef DEVELOP
    std::cout << "get more time\n" << std::flush;
#endif
    SUCCESS_OR_DIE(
        nc_inq_varid(
            ncid,
            "time_after_ascent",
            &varid[Var_idx::time_ascent]));
#if !defined(B_EIGHT)
#ifdef DEVELOP
    std::cout << "get conv\n" << std::flush;
#endif
    SUCCESS_OR_DIE(
        nc_inq_varid(
            ncid,
            "conv_400",
            &varid[Var_idx::conv_400]));
    SUCCESS_OR_DIE(
        nc_inq_varid(
            ncid,
            "conv_600",
            &varid[Var_idx::conv_600]));
    SUCCESS_OR_DIE(
        nc_inq_varid(
            ncid,
            "slan_400",
            &varid[Var_idx::slan_400]));
    SUCCESS_OR_DIE(
        nc_inq_varid(
            ncid,
            "slan_600",
            &varid[Var_idx::slan_600]));
#endif
#ifdef DEVELOP
    std::cout << "get lat\n" << std::flush;
#endif
    SUCCESS_OR_DIE(
        nc_inq_varid(
            ncid,
            "lat",
            &varid[Var_idx::lat]));
#ifdef DEVELOP
    std::cout << "get lon\n" << std::flush;
#endif
    SUCCESS_OR_DIE(
        nc_inq_varid(
            ncid,
            "lon",
            &varid[Var_idx::lon]));
#ifdef DEVELOP
    std::cout << "get step\n" << std::flush;
#endif
    SUCCESS_OR_DIE(
        nc_inq_varid(
            ncid,
            "step",
            &varid[Var_idx::step]));
#ifdef DEVELOP
    std::cout << "get phase\n" << std::flush;
#endif
    SUCCESS_OR_DIE(
        nc_inq_varid(
            ncid,
            "phase",
            &varid[Var_idx::phase]));

    if (simulation_mode == create_train_set) {
        SUCCESS_OR_DIE(
            nc_inq_varid(
                ncid,
                "perturbation_value",
                &varid[Var_idx::perturbation_value]));
    }

    if ((this->simulation_mode == trajectory_sensitvity_perturbance)
        || (this->simulation_mode == trajectory_perturbance)) {
#ifdef DEVELOP
        std::cout << "different accesses\n" << std::flush;
#endif
        // Make the access independent which is a must due to the dynamic
        // work schedule; This can be expensive though.
        for (uint32_t i=0; i < Var_idx::n_vars; i++)
            SUCCESS_OR_DIE(nc_var_par_access(ncid, varid[i], NC_INDEPENDENT));
        if (!track_ic) {
            for (uint32_t i=0; i < num_par-num_par_init; i++)
                if (cc.trace_check(i, false))
                    SUCCESS_OR_DIE(nc_var_par_access(ncid, varid[i+Var_idx::n_vars], NC_INDEPENDENT));
        } else {
            for (uint32_t i=0; i < num_par_init; i++)
                if (cc.trace_check(i, 2))
                    SUCCESS_OR_DIE(nc_var_par_access(ncid, varid[i+Var_idx::n_vars], NC_INDEPENDENT));
        }
    }
#ifdef COMPRESS_OUTPUT
    // We need to explicitly tell that we want to collectively write the data
    if ((this->simulation_mode != trajectory_sensitvity_perturbance)
        && (this->simulation_mode != trajectory_perturbance)) {
#ifdef DEVELOP
        std::cout << "different accesses\n" << std::flush;
#endif
        // Make the access independent which is a must due to the dynamic
        // work schedule; This can be expensive though.
        for (uint32_t i=0; i < Var_idx::n_vars; i++) {
            SUCCESS_OR_DIE(nc_var_par_access(ncid, varid[i], NC_COLLECTIVE));
        }
        if (!track_ic) {
            for (uint32_t i=0; i < num_par-num_par_init; i++)
                if (cc.trace_check(i, false))
                    SUCCESS_OR_DIE(nc_var_par_access(ncid, varid[i+Var_idx::n_vars], NC_COLLECTIVE));
        } else {
            for (uint32_t i=0; i < num_par_init; i++)
                if (cc.trace_check(i, 2))
                    SUCCESS_OR_DIE(nc_var_par_access(ncid, varid[i+Var_idx::n_vars], NC_COLLECTIVE));
        }
    }
#endif
}

template<class float_t>
void output_handle_t::setup(
    const std::string filetype,
    const std::string filename,
    const model_constants_t<float_t> &cc,
    const std::string in_filename,
    const uint32_t write_index,
    const uint32_t snapshot_index,
    const int &rank,
    const double delay_out_time) {

    this->n_trajs_file = cc.max_n_trajs;
    this->traj = cc.traj_id;
    this->ens = cc.ensemble_id;
    this->num_ens = cc.n_ensembles;
    this->num_time = cc.num_steps * cc.num_sub_steps;
    if (delay_out_time > 0) {
        this->num_time -= delay_out_time / (cc.dt_prime * cc.num_sub_steps)-cc.num_sub_steps;
    }

    this->filetype = filetype;
    this->filename = filename;
    dimid.resize(Dim_idx::n_dims);
    if (track_ic) {
        varid.resize(Var_idx::n_vars + num_par_init);
    } else {
        varid.resize(Var_idx::n_vars + num_par-num_par_init);
    }


    const std::string ending = ".nc_wcb";
    const std::string ending2 = ".nc";
    if (!std::equal(ending.rbegin(), ending.rend(), this->filename.rbegin())) {
        if (!std::equal(ending2.rbegin(), ending2.rend(), this->filename.rbegin())) {
            this->filename += ".nc";
        }
    }
    if (rank == 0)
        std::cout << "Creating " << this->filename << " and defining dimensions "
            << "and attributes. This can take a while for some simulation "
            << "modes\n";

    flushed_snapshots = 0;
    n_snapshots = 0;
    // Allocate memory for the buffer
    // maximum number of snapshots we are going to get
    total_snapshots = std::ceil((static_cast<float>(write_index))/snapshot_index);
    const uint64_t vec_size = total_snapshots;
    const uint64_t vec_size_grad = local_num_comp * total_snapshots;
    // model state
    for (uint32_t i=0; i < num_comp; i++)
        output_buffer[i].resize(vec_size);
    output_buffer[Buffer_idx::time_ascent_buf].resize(vec_size);
    output_buffer[Buffer_idx::lat_buf].resize(vec_size);
    output_buffer[Buffer_idx::lon_buf].resize(vec_size);

    if (this->simulation_mode == create_train_set)
        output_buffer[Buffer_idx::perturb_buf].resize(vec_size*n_perturbed_params);
    if (!track_ic) {
        // gradients
        for (uint32_t i=Buffer_idx::n_buffer; i < Buffer_idx::n_buffer+num_par-num_par_init; i++)
            if (cc.trace_check(i-Buffer_idx::n_buffer, false))
                output_buffer[i].resize(vec_size_grad);
    } else {
        // the initial condition sensitivities are stored here
        for (uint32_t i=Buffer_idx::n_buffer;
            i < Buffer_idx::n_buffer+num_par_init; i++)
            if (cc.trace_check(i-Buffer_idx::n_buffer, 2))
                output_buffer[i].resize(vec_size_grad);
    }

    for (uint32_t i=0; i < output_buffer_flags.size(); i++)
        output_buffer_flags[i].resize(vec_size);

    for (uint32_t i=0; i < output_buffer_int.size(); i++)
        output_buffer_int[i].resize(vec_size);

    // Unfortunately, it is likely to run into an HDF Error if
    // many parameters are investigated in combination with the
    // amount of attributes for the time dimension.
    // We have to create the file as a single process, close it and
    // open it in parallel again for writing purpose
    if (rank == 0) {
#ifdef DEVELOP
        std::cout << "Using local_num_comp " << local_num_comp << "\n"
            << "num_ens " << num_ens << "\n"
            << "n_trajs_file " << n_trajs_file << "\n"
            << "num_time " << num_time << "\n" << std::flush;
#endif
        SUCCESS_OR_DIE(nc_create(
            filename.c_str(),
            NC_NETCDF4,
            &ncid));
        // Create dimensions
        // If there is only one model state variable for which we gather
        // sensitivities for, drop that dimension and add that as a scalar.
        // This is useful as long as Met3D does not support this dimension.
        if (local_num_comp > 1) {
            if (this->simulation_mode == create_train_set) {
                SUCCESS_OR_DIE(nc_def_dim(
                    ncid, "Output_Parameter", local_num_comp, &dimid[Dim_idx::out_param_dim]));
            } else {
                SUCCESS_OR_DIE(nc_def_dim(
                    ncid, "Output_Parameter_ID", local_num_comp, &dimid[Dim_idx::out_param_dim]));
            }
        }
        SUCCESS_OR_DIE(nc_def_dim(
                ncid, "trajectory", n_trajs_file, &dimid[Dim_idx::trajectory_dim]));
        SUCCESS_OR_DIE(nc_def_dim(
                ncid, "ensemble", num_ens, &dimid[Dim_idx::ensemble_dim]));
        SUCCESS_OR_DIE(nc_def_dim(
                ncid, "time", num_time, &dimid[Dim_idx::time_dim]));
        // The training set stores the perturbed parameter for each ensemble as additional
        // information
        if (simulation_mode == create_train_set) {
            SUCCESS_OR_DIE(nc_def_dim(
                    ncid, "perturbed", n_perturbed_params, &dimid[Dim_idx::perturb_param_dim]));
        }
#ifdef DEBUG_SEG
        std::cout << "trajs " << n_trajs_file << " ens " << num_ens << " time " << num_time << "\n";
#endif
        define_vars(cc);
        set_attributes(cc, in_filename);
#ifdef COMPRESS_OUTPUT
        set_compression(cc);
#endif
        SUCCESS_OR_DIE(nc_enddef(ncid));
#ifdef DEVELOP
        std::cout << "closed\n" << std::flush;
#endif
        write_dimension_values(cc, delay_out_time);
    }
    // Open it again for writing with all processes
    set_parallel_access(cc, filename);
#ifdef DEVELOP
    std::cout << "done\n" << std::flush;
#endif
}


void output_handle_t::reset(
    const uint32_t traj_id,
    const uint32_t ens_id,
    const uint64_t n_flushed) {

    this->flushed_snapshots = n_flushed;
    this->n_snapshots = 0;
    this->traj = traj_id;
    this->ens = ens_id;
}


template<class float_t>
void output_handle_t::buffer_gradient(
    const model_constants_t<float_t> &cc,
    const std::vector< std::array<double, num_par > >  &y_diff,
    const uint32_t snapshot_index) {

    uint64_t comp_idx = 0;
    for (uint64_t i=0; i < num_comp; i++) {
        // gradient sensitive to output parameter i
        if (!cc.trace_check(i, true))
            continue;
        if (!track_ic) {
            for (uint64_t j=0; j < num_par-num_par_init; j++)  // gradient of input parameter j
                if (cc.trace_check(j, false)) {
                    if (n_snapshots%snapshot_index == 0) {
//                        if (traj == 0 and n_snapshots == 1)
//                            std::cout << output_grad_idx.size() << " state " << i
//                            << " param " << j << " grad " << y_diff[i][j]/snapshot_index << "\n";
                        output_buffer[Buffer_idx::n_buffer+j][comp_idx*total_snapshots + n_snapshots] =
                            y_diff[i][j]/snapshot_index;
                    } else {
                        output_buffer[Buffer_idx::n_buffer+j][comp_idx*total_snapshots + n_snapshots] +=
                            y_diff[i][j]/snapshot_index;
                    }
                }
        } else {
            for (uint64_t j=0; j < num_par_init; j++)  // gradient of initial condition j
                if (cc.trace_check(j, 2)) {
                    if (n_snapshots%snapshot_index == 0) {
                        output_buffer[Buffer_idx::n_buffer+j][comp_idx*total_snapshots + n_snapshots] =
                            y_diff[i][j]/snapshot_index;
                    } else {
                        output_buffer[Buffer_idx::n_buffer+j][comp_idx*total_snapshots + n_snapshots] +=
                            y_diff[i][j]/snapshot_index;
                    }
                }
        }
        comp_idx++;
    }
}


template<class float_t>
void output_handle_t::buffer(
    const model_constants_t<float_t> &cc,
    const netcdf_reader_t &netcdf_reader,
    const std::vector<float_t> &y_single_new,
    const std::vector< std::array<double, num_par > >  &y_diff,
    const uint32_t sub,
    const uint32_t t,
    const reference_quantities_t &ref_quant,
    const uint32_t snapshot_index) {

    // output parameters
    for (uint64_t i=0; i < num_comp; i++) {
        switch (i) {
            case p_idx:
                output_buffer[i][n_snapshots] =
                    y_single_new[i].getValue() * ref_quant.pref;
                break;
            case T_idx:
                output_buffer[i][n_snapshots] =
                    y_single_new[i].getValue() * ref_quant.Tref;
                break;
            case w_idx:
                output_buffer[i][n_snapshots] =
                    y_single_new[i].getValue() * ref_quant.wref;
                break;
            case z_idx:
                output_buffer[i][n_snapshots] =
                    y_single_new[i].getValue() * ref_quant.zref;
                break;
            case qc_idx:
            case qr_idx:
            case qv_idx:
            case qi_idx:
            case qs_idx:
            case qg_idx:
            case qh_idx:
            case qi_out_idx:
            case qs_out_idx:
            case qr_out_idx:
            case qg_out_idx:
            case qh_out_idx:
                output_buffer[i][n_snapshots] =
                    y_single_new[i].getValue() * ref_quant.qref;
                break;
            case Nc_idx:
            case Nr_idx:
            case Ni_idx:
            case Ns_idx:
            case Ng_idx:
            case Nh_idx:
            case Ni_out_idx:
            case Ns_out_idx:
            case Nr_out_idx:
            case Ng_out_idx:
            case Nh_out_idx:
                output_buffer[i][n_snapshots] =
                    y_single_new[i].getValue() * ref_quant.Nref;
                break;
            default:
                output_buffer[i][n_snapshots] =
                    y_single_new[i].getValue();
                break;
        }
    }
    if ( (this->simulation_mode == create_train_set && cc.ensemble_id == 0)
        || (this->simulation_mode == limited_time_ensembles && cc.traj_id == 0)
        || (this->simulation_mode != create_train_set && this->simulation_mode != limited_time_ensembles) )
        buffer_gradient(cc, y_diff, snapshot_index);
    // lat
    output_buffer[Buffer_idx::lat_buf][n_snapshots] = netcdf_reader.get_lat(t, sub);

    // lon
    output_buffer[Buffer_idx::lon_buf][n_snapshots] = netcdf_reader.get_lon(t, sub);

#ifdef MET3D
    // time after ascent
    output_buffer[Buffer_idx::time_ascent_buf][n_snapshots] =
        netcdf_reader.get_relative_time(t) + sub*cc.dt;
    // flags
#if !defined(B_EIGHT)
    output_buffer_flags[0][n_snapshots] = netcdf_reader.get_conv_400(t);
    output_buffer_flags[1][n_snapshots] = netcdf_reader.get_conv_600(t);
    output_buffer_flags[2][n_snapshots] = netcdf_reader.get_slan_400(t);
    output_buffer_flags[3][n_snapshots] = netcdf_reader.get_slan_600(t);
#endif
#endif
<<<<<<< HEAD
=======
    if (netcdf_reader.asc600_avail()) {
#if !defined(B_EIGHT)
        output_buffer_flags[4][n_snapshots] = netcdf_reader.get_asc600(t);
#else
        output_buffer_flags[1][n_snapshots] = netcdf_reader.get_asc600(t);
#endif
    }
>>>>>>> b64a885a
    // Value of perturbed parameter
    if (this->simulation_mode == create_train_set) {
        std::vector<float> perturbed;
        std::vector<uint64_t> param_idx;
        cc.get_perturbed_info(perturbed, param_idx);
        // This stores the difference to the unperturbed parameters
        std::fill(output_buffer[Buffer_idx::perturb_buf].begin() + n_snapshots*n_perturbed_params,
                  output_buffer[Buffer_idx::perturb_buf].begin() + (n_snapshots+1)*n_perturbed_params, 0);
        for (uint32_t i=0; i < perturbed.size(); ++i) {
            const uint64_t idx = param_idx[i];
            output_buffer[Buffer_idx::perturb_buf][n_snapshots * n_perturbed_params + perturbed_idx[idx]] =
                    perturbed[i] - unperturbed_vals[perturbed_idx[idx]];
        }
        // The following stores the new values
//        std::copy(output_buffer[Buffer_idx::perturb_buf].begin() + n_snapshots*n_perturbed_params,
//                  output_buffer[Buffer_idx::perturb_buf].begin() + (n_snapshots+1)*n_perturbed_params,
//                  unperturbed_vals);
//        for (uint32_t i=0; i < perturbed.size(); ++i) {
//            const uint64_t idx = param_idx[i];
//            output_buffer[Buffer_idx::perturb_buf][n_snapshots * n_perturbed_params + perturbed_idx[idx]] =
//            perturbed[i];
//        }
    }

    // simulation step
    output_buffer_int[0][n_snapshots] = sub + t*cc.num_sub_steps;

    // phase, 0: warm phase, 1: mixed phase, 2: ice phase,
    // 3: only water vapor or nothing at all
    uint64_t current_phase = 3;
    if (y_single_new[qi_idx] > 0 || y_single_new[qs_idx] > 0
        || y_single_new[qh_idx] > 0 || y_single_new[qg_idx] > 0
        || y_single_new[Ni_idx] > 0 || y_single_new[Ns_idx] > 0
        || y_single_new[Nh_idx] > 0 || y_single_new[Ng_idx] > 0) {
        current_phase = 2;
    }
    if (y_single_new[qc_idx] > 0 || y_single_new[qr_idx] > 0
        || y_single_new[Nc_idx] > 0 || y_single_new[Nr_idx] > 0) {
        current_phase = (current_phase == 2) ? 1 : 0;
    }
    output_buffer_int[1][n_snapshots] = current_phase;

    n_snapshots++;
}


template<class float_t>
bool output_handle_t::flush_buffer(
    const model_constants_t<float_t> &cc,
    bool no_flush) {
#ifdef COMPRESS_OUTPUT
    int needed = (no_flush) ? 0 : 1;
    std::vector<int> needed_receive(n_processes, 0);
    SUCCESS_OR_DIE(
            MPI_Allgather(
                    &needed,
                    1,
                    MPI_INT,
                    needed_receive.data(),
                    1,
                    MPI_INT,
                    MPI_COMM_WORLD));
    if (no_flush) {
        bool return_early = true;
        for (auto const &n : needed_receive) {
            if (n == 1) {
                return_early = false;
                break;
            }
        }
        if (return_early) {
            return false;
        }
    }
#endif
    std::vector<size_t> startp, countp;
    if (no_flush) {
        startp.push_back(0);
        startp.push_back(0);
        startp.push_back(0);
        countp.push_back(0);
        countp.push_back(0);
        countp.push_back(0);
    } else {
        startp.push_back(ens);
        startp.push_back(traj);
        startp.push_back(flushed_snapshots);
        countp.push_back(1);
        countp.push_back(1);
        countp.push_back(n_snapshots);
    }
#ifdef DEVELOP
    std::cout << "traj: " << traj << " at " << flushed_snapshots
              << " with n_snapshots: " << n_snapshots << "\n";
#endif
    for (uint64_t i=0; i < num_comp; i++) {
#if defined(DEVELOP)
//        if (i >= 12 && i < 21) continue;
        std::cout << "traj: " << traj << " at " << flushed_snapshots
                  << " i: " << i << "/" << num_comp
                  << " output_size: " << output_buffer[i].size()
                  << " varid: " << varid[i] << "\n";

#endif
        SUCCESS_OR_DIE(
            nc_put_vara(
                ncid,
                varid[i],
                startp.data(),
                countp.data(),
                output_buffer[i].data()));
    }
#ifdef DEVELOP
    std::cout << "traj: " << traj << " at " << flushed_snapshots
              << " flushed the model state variables" << "\n";
#endif
    // time after ascent
    SUCCESS_OR_DIE(
        nc_put_vara(
            ncid,
            varid[Var_idx::time_ascent],
            startp.data(),
            countp.data(),
            output_buffer[Buffer_idx::time_ascent_buf].data()));
#ifdef DEVELOP
    std::cout << "traj: " << traj << " at " << flushed_snapshots
              << " flushed time_ascent" << "\n";
#endif
    // flags
    for (uint64_t i=0; i < output_buffer_flags.size(); i++) {
#if !defined B_EIGHT
        SUCCESS_OR_DIE(
            nc_put_vara(
                ncid,
                varid[Var_idx::conv_400+i],
                startp.data(),
                countp.data(),
                output_buffer_flags[i].data()));
#else
        SUCCESS_OR_DIE(
            nc_put_vara(
                ncid,
                varid[Var_idx::asc600+i],
                startp.data(),
                countp.data(),
                output_buffer_flags[i].data()));
#endif
    }
    // lat
    SUCCESS_OR_DIE(
        nc_put_vara(
            ncid,
            varid[Var_idx::lat],
            startp.data(),
            countp.data(),
            output_buffer[Buffer_idx::lat_buf].data()));
    // lon
    SUCCESS_OR_DIE(
        nc_put_vara(
            ncid,
            varid[Var_idx::lon],
            startp.data(),
            countp.data(),
            output_buffer[Buffer_idx::lon_buf].data()));
    // step
    SUCCESS_OR_DIE(
        nc_put_vara(
            ncid,
            varid[Var_idx::step],
            startp.data(),
            countp.data(),
            output_buffer_int[0].data()));

    // phase
    SUCCESS_OR_DIE(
        nc_put_vara(
            ncid,
            varid[Var_idx::phase],
            startp.data(),
            countp.data(),
            output_buffer_int[1].data()));

    // Perturbed parameter value
    if (this->simulation_mode == create_train_set) {
        std::vector<size_t> startp2, countp2;
        if (no_flush) {
            startp2.push_back(0);
            startp2.push_back(0);
            startp2.push_back(0);
            countp2.push_back(0);
            countp2.push_back(0);
            countp2.push_back(0);
        } else {
            startp2.push_back(ens);
            startp2.push_back(flushed_snapshots);
            startp2.push_back(0);
            countp2.push_back(1);
            countp2.push_back(n_snapshots);
            countp2.push_back(n_perturbed_params);
        }
        SUCCESS_OR_DIE(
            nc_put_vara(
                ncid,
                varid[Var_idx::perturbation_value],
                startp2.data(),
                countp2.data(),
                output_buffer[Buffer_idx::perturb_buf].data()));
    }

    // gradients
    if (this->simulation_mode == create_train_set) {
        if (local_num_comp <= 1) {
            // remove ensemble dimension since this does not exist in that
            // simulation mode and it cannot be reused for dimension output_parameter
            startp.erase(startp.begin());
            countp.erase(countp.begin());
        } else {
            startp[0] = 0;
            countp[0] = (no_flush) ? 0 : local_num_comp;
        }
        if (cc.ensemble_id != 0) {
            no_flush = true;
            for (auto &s : startp) s = 0;
            for (auto &c : countp) c = 0;
        }
    }

    if (this->simulation_mode != limited_time_ensembles) {
        if (local_num_comp > 1 && this->simulation_mode != create_train_set) {
            // This is done for create_train_set already
            startp.insert(startp.begin(), 0);
            if (no_flush) {
                countp.insert(countp.begin(), 0);
            } else {
                countp.insert(countp.begin(), local_num_comp);
            }
        }
#ifdef DEVELOP
        std::cout << "traj: " << traj << " at " << flushed_snapshots
                  << " not limited time ensemble; flush gradients\n";
#endif
        // Use an offset if the number of snapshots does not fit
        // This is necessary since the slow index is [0] (Output Parameter)
        // and the fast index is [3] (time), which has gaps now
        if (local_num_comp > 1 && countp[3] != total_snapshots) {
#ifdef COMPRESS_OUTPUT
            // Write strided data for the defined simulation modes
            if (this->simulation_mode == trajectory_sensitivity
                || this->simulation_mode == grid_sensitivity
                || this->simulation_mode == create_train_set) {
                // uint64_t n_snapshots_per_comp = n_snapshots/local_num_comp;
                // For compression: loop over output variables for which
                // we gather sensitivities.
                countp[0] = (no_flush) ? 0 : 1;
                // The dimension are now
                // for create_train_set: (output_parameter_id), trajectory, time
                // all other modes: (output_parameter_id), ensemble, trajectory, time
                uint64_t comp_idx = 0;
                if (!track_ic) {
                    for (int i=0; i < num_comp; i++) {
                        // gradient sensitive to output parameter i
                        if (!cc.trace_check(i, true))
                            continue;
                        startp[0] = (no_flush) ? 0 : comp_idx;

                        for (uint64_t j=0; j < num_par-num_par_init; j++) {
                            if (cc.trace_check(j, false)) {
#ifdef DEVELOP
                                std::cout << "(strided) traj: " << traj << " at " << flushed_snapshots
                                          << " param " << i << "/" << local_num_comp
                                          << " gradient " << j << "/" << num_par-num_par_init << "\n";
#endif
                                SUCCESS_OR_DIE(
                                    nc_put_vara(
                                        ncid,
                                        varid[Var_idx::n_vars + j],
                                        startp.data(),
                                        countp.data(),
                                        output_buffer[static_cast<uint32_t>(Buffer_idx::n_buffer) + j].data()
                                        + comp_idx*total_snapshots));
                            }
                        }
                        comp_idx++;
                    }
                } else {
                    // initial conditions
                    for (int i=0; i < num_comp; i++) {
                        // gradient sensitive to output parameter i
                        if (!cc.trace_check(i, true))
                            continue;
                        startp[0] = (no_flush) ? 0 : comp_idx;

                        for (uint64_t j=0; j < num_par_init; j++) {
                            if (cc.trace_check(j, 2)) {
#ifdef DEVELOP
                                std::cout << "traj: " << traj << " at " << flushed_snapshots
                                          << " IC param " << i << "/" << local_num_comp
                                          << " gradient " << j << "/" << num_par-num_par_init << "\n";
#endif
                                SUCCESS_OR_DIE(
                                    nc_put_vara(
                                        ncid,
                                        varid[Var_idx::n_vars + j],
                                        startp.data(),
                                        countp.data(),
                                        output_buffer[static_cast<uint32_t>(Buffer_idx::n_buffer) + j].data()
                                        + comp_idx*total_snapshots));
                            }
                        }
                        comp_idx++;
                    }
                }
#ifdef DEVELOP
                std::cout << "traj: " << traj << " at " << flushed_snapshots
                  << " not limited time ensemble; flushed gradients\n";
#endif
            } else {
#endif  // End COMPRESS_OUTPUT
                // In case of compressed output: Write strided data for simulation modes
                // other than trajectory_sensitivity, create_train_set and grid_sensitivity
                // For not compressed output: Strided output is the same for all simulation modes
                // if compression is dsiabled

                // nc_put_varm is discouraged. We use it only if no compression is
                // enabled, since it fails sometimes with compression.
                std::vector<std::ptrdiff_t> stridep, imap;
                if (no_flush) {
                    stridep.push_back(1);
                    stridep.push_back(1);
                    stridep.push_back(1);
                    stridep.push_back(1);
                    imap.push_back(1);
                    imap.push_back(1);
                    imap.push_back(1);
                    imap.push_back(1);
                } else {
                    stridep.push_back(1);
                    stridep.push_back(1);
                    stridep.push_back(1);
                    stridep.push_back(1);
                    imap.push_back(total_snapshots);
                    imap.push_back(1);
                    imap.push_back(1);
                    imap.push_back(1);
                }


                if (!track_ic) {
                    for (uint64_t j=0; j < num_par-num_par_init; j++) {
                        if (cc.trace_check(j, false)) {
#ifdef DEVELOP
                            std::cout << "traj: " << traj << " at " << flushed_snapshots
                                      << " gradient " << j << "/" << num_par-num_par_init << "\n";
#endif
                            SUCCESS_OR_DIE(
                                nc_put_varm(
                                    ncid,
                                    varid[Var_idx::n_vars + j],
                                    startp.data(),
                                    countp.data(),
                                    stridep.data(),
                                    imap.data(),
                                    output_buffer[static_cast<uint32_t>(Buffer_idx::n_buffer) + j].data()));
                        }
                    }

                } else {
                    // initial conditions sensitivity
                    for (uint64_t j=0; j < num_par_init; j++) {
                        if (cc.trace_check(j, 2)) {
#ifdef DEVELOP
                            std::cout << "traj: " << traj << " at " << flushed_snapshots
                                      << " IC gradient " << j << "/" << num_par-num_par_init << "\n";
#endif
                            SUCCESS_OR_DIE(
                                nc_put_varm(
                                    ncid,
                                    varid[Var_idx::n_vars + j],
                                    startp.data(),
                                    countp.data(),
                                    stridep.data(),
                                    imap.data(),
                                    output_buffer[static_cast<uint32_t>(Buffer_idx::n_buffer) + j].data()));
                        }
                    }
                }
#ifdef COMPRESS_OUTPUT
            }
#endif
        } else {
            // Compressed output: No strided output needed
            // No compression: No strided output needed
            if (!track_ic) {
                for (uint64_t j=0; j < num_par-num_par_init; j++) {
                    if (cc.trace_check(j, false)) {
#ifdef DEVELOP
                        std::cout << "traj: " << traj << " at " << flushed_snapshots
                                  << " Two gradient " << j << "/" << num_par-num_par_init
                                  << " varid: " << varid[Var_idx::n_vars + j] << "\n";
#endif
                        SUCCESS_OR_DIE(
                            nc_put_vara(
                                ncid,
                                varid[Var_idx::n_vars + j],
                                startp.data(),
                                countp.data(),
                                output_buffer[static_cast<uint32_t>(Buffer_idx::n_buffer) + j].data()));
                    }
                }
            } else {
                // initial conditions
                for (uint64_t j=0; j < num_par_init; j++) {
                    if (cc.trace_check(j, 2)) {
#ifdef DEVELOP
                        std::cout << "traj: " << traj << " at " << flushed_snapshots
                                  << " IC Two gradient " << j << "/" << num_par-num_par_init << "\n";
#endif
                        SUCCESS_OR_DIE(
                            nc_put_vara(
                                ncid,
                                varid[Var_idx::n_vars + j],
                                startp.data(),
                                countp.data(),
                                output_buffer[static_cast<uint32_t>(Buffer_idx::n_buffer) + j].data()));
                    }
                }
            }
        }
#ifdef COMPRESS_OUTPUT
    } else {
        // Compression doesn't work in the simulation mode limited_time_ensemble with
        // strided writes. We have to do that manually.
        std::vector<size_t> startp2, countp2;
        startp2.push_back(0);
        if (no_flush || cc.traj_id != 0) {
            startp2.push_back(0);
            countp2.push_back(0);
            countp2.push_back(0);
        } else {
            startp2.push_back(flushed_snapshots);
            countp2.push_back(1);
            countp2.push_back(n_snapshots);
        }
        if (!track_ic) {
            for (uint64_t j=0; j < num_par-num_par_init; j++) {
                if (cc.trace_check(j, false)) {
                    for (int i = 0; i < local_num_comp; i++) {
#ifdef DEVELOP
                        std::cout << "traj: " << traj << " at " << flushed_snapshots
                                  << " Manual param " << i << "/" << local_num_comp
                                  << " gradient " << j << "/" << num_par-num_par_init << "\n";
#endif
                        startp2[0] = i;
                        SUCCESS_OR_DIE(
                            nc_put_vara(
                                ncid,
                                varid[Var_idx::n_vars + j],
                                startp2.data(),
                                countp2.data(),
                                output_buffer[static_cast<uint32_t>(Buffer_idx::n_buffer) + j].data()));
                    }
                }
            }
        } else {
            // initial conditions
            for (uint64_t j=0; j < num_par_init; j++) {
                if (cc.trace_check(j, 2)) {
                    for (int i = 0; i < local_num_comp; i++) {
                        startp2[0] = i;
#ifdef DEVELOP
                        std::cout << "traj: " << traj << " at " << flushed_snapshots
                                  << " Manual IC param " << i << "/" << local_num_comp
                                  << " gradient " << j << "/" << num_par-num_par_init << "\n";
#endif
                        SUCCESS_OR_DIE(
                            nc_put_vara(
                                ncid,
                                varid[Var_idx::n_vars + j],
                                startp2.data(),
                                countp2.data(),
                                output_buffer[static_cast<uint32_t>(Buffer_idx::n_buffer) + j].data()));
                    }
                }
            }
        }
    }
#else
    } else if (cc.traj_id == 0) {
        // no compression: limited_time_ensembles with and without strided output
        // Only traj_id = 0 writes gradients
        std::vector<size_t> startp2, countp2;
        startp2.push_back(0);
        if (no_flush) {
            startp2.push_back(0);
            countp2.push_back(0);
            countp2.push_back(0);
        } else {
            startp2.push_back(flushed_snapshots);
            countp2.push_back(local_num_comp);
            countp2.push_back(n_snapshots);
        }

        if (countp[1] != total_snapshots) {
            std::vector<std::ptrdiff_t> stridep, imap;
            stridep.push_back(1);
            stridep.push_back(1);
            if (no_flush) {
                imap.push_back(0);
            } else {
                imap.push_back(total_snapshots);
            }
            imap.push_back(1);

            if (!track_ic) {
                for (uint64_t j=0; j < num_par-num_par_init; j++) {
                    if (cc.trace_check(j, false))
                        SUCCESS_OR_DIE(
                            nc_put_varm(
                                ncid,
                                varid[Var_idx::n_vars + j],
                                startp2.data(),
                                countp2.data(),
                                stridep.data(),
                                imap.data(),
                                output_buffer[static_cast<uint32_t>(Buffer_idx::n_buffer) + j].data()));
                }
            } else {
                // initial conditions
                for (uint64_t j=0; j < num_par_init; j++) {
                    if (cc.trace_check(j, 2))
                        SUCCESS_OR_DIE(
                            nc_put_varm(
                                ncid,
                                varid[Var_idx::n_vars + j],
                                startp2.data(),
                                countp2.data(),
                                stridep.data(),
                                imap.data(),
                                output_buffer[static_cast<uint32_t>(Buffer_idx::n_buffer) + j].data()));
                }
            }
        } else {
            if (!track_ic) {
                for (uint64_t j=0; j < num_par-num_par_init; j++) {
                    if (cc.trace_check(j, false))
                        SUCCESS_OR_DIE(
                            nc_put_vara(
                                ncid,
                                varid[Var_idx::n_vars + j],
                                startp2.data(),
                                countp2.data(),
                                output_buffer[static_cast<uint32_t>(Buffer_idx::n_buffer) + j].data()));
                }
            } else {
                // initial conditions
                for (uint64_t j=0; j < num_par_init; j++) {
                    if (cc.trace_check(j, 2))
                        SUCCESS_OR_DIE(
                            nc_put_vara(
                                ncid,
                                varid[Var_idx::n_vars + j],
                                startp2.data(),
                                countp2.data(),
                                output_buffer[static_cast<uint32_t>(Buffer_idx::n_buffer) + j].data()));
                }
            }
        }
    }
#endif
    if (!no_flush) flushed_snapshots += n_snapshots;
    n_snapshots = 0;
    return true;
}


template<class float_t>
void output_handle_t::process_step(
    const model_constants_t<float_t> &cc,
    const netcdf_reader_t &netcdf_reader,
    const std::vector<float_t> &y_single_new,
    const std::vector< std::array<double, num_par > >  &y_diff,
    const uint32_t sub,
    const uint32_t t,
    const uint32_t write_index,
    const uint32_t snapshot_index,
    const bool last_step,
    const reference_quantities_t &ref_quant) {

    if ((0 == (sub + t*cc.num_sub_steps) % snapshot_index)
        || (t == cc.num_steps-1 && last_step)) {
        this->buffer(cc, netcdf_reader, y_single_new, y_diff, sub, t,
            ref_quant, snapshot_index);
    } else if (this->simulation_mode != limited_time_ensembles || cc.traj_id == 0) {
        // Why do we have this case here? This would store gradients at every step.
        this->buffer_gradient(cc, y_diff, snapshot_index);
    }

    if (((0 == (sub + t*cc.num_sub_steps) % write_index)
        && (sub != 0) && (t != 0))
        || (t == cc.num_steps-1 && last_step)) {
        this->flush_buffer(cc);
    }
}

template output_handle_t::output_handle_t<codi::RealReverse>(
    const std::string,
    const std::string,
    const model_constants_t<codi::RealReverse>&,
    const std::string,
    const uint32_t,
    const uint32_t ,
    const int&,
    const int&,
    const bool&,
#ifdef COMPRESS_OUTPUT
    const int&,
#endif
    const double);

template output_handle_t::output_handle_t<codi::RealForwardVec<num_par_init> >(
    const std::string,
    const std::string,
    const model_constants_t<codi::RealForwardVec<num_par_init> >&,
    const std::string,
    const uint32_t,
    const uint32_t,
    const int&,
    const int&,
    const bool&,
#ifdef COMPRESS_OUTPUT
    const int&,
#endif
    const double);

template output_handle_t::output_handle_t<codi::RealReverse>(
        const std::string,
        const std::string,
        const model_constants_t<codi::RealReverse>&,
        const std::string,
        const uint32_t,
        const uint32_t ,
        const int&,
        const int&,
        const bool&,
#ifdef COMPRESS_OUTPUT
        const int&,
#endif
        const double,
        const std::vector<segment_t>&);

template output_handle_t::output_handle_t<codi::RealForwardVec<num_par_init> >(
        const std::string,
        const std::string,
        const model_constants_t<codi::RealForwardVec<num_par_init> >&,
        const std::string,
        const uint32_t,
        const uint32_t,
        const int&,
        const int&,
        const bool&,
#ifdef COMPRESS_OUTPUT
        const int&,
#endif
        const double,
        const std::vector<segment_t>&);

template void output_handle_t::setup_gradients<codi::RealReverse>(
        const model_constants_t<codi::RealReverse> &);

template void output_handle_t::setup_gradients<codi::RealForwardVec<num_par_init> >(
        const model_constants_t<codi::RealForwardVec<num_par_init> > &);

template void output_handle_t::define_var_gradients<codi::RealReverse>(
        const model_constants_t<codi::RealReverse> &,
        const int*,
        const int&);

template void output_handle_t::define_var_gradients<codi::RealForwardVec<num_par_init> >(
        const model_constants_t<codi::RealForwardVec<num_par_init> > &,
        const int*,
        const int&);

template void output_handle_t::define_vars<codi::RealReverse>(
        const model_constants_t<codi::RealReverse> &);

template void output_handle_t::define_vars<codi::RealForwardVec<num_par_init> >(
        const model_constants_t<codi::RealForwardVec<num_par_init> > &);

template void output_handle_t::set_attributes<codi::RealReverse>(
        const model_constants_t<codi::RealReverse> &,
        const std::string);

template void output_handle_t::set_attributes<codi::RealForwardVec<num_par_init> >(
        const model_constants_t<codi::RealForwardVec<num_par_init> > &,
        const std::string);

template void output_handle_t::set_compression<codi::RealReverse>(
        const model_constants_t<codi::RealReverse> &);

template void output_handle_t::set_compression<codi::RealForwardVec<num_par_init> >(
        const model_constants_t<codi::RealForwardVec<num_par_init> > &);

template void output_handle_t::write_dimension_values<codi::RealReverse>(
        const model_constants_t<codi::RealReverse> &,
        const double);

template void output_handle_t::write_dimension_values<codi::RealForwardVec<num_par_init> >(
        const model_constants_t<codi::RealForwardVec<num_par_init> > &,
        const double);

template void output_handle_t::set_parallel_access<codi::RealReverse>(
        const model_constants_t<codi::RealReverse> &,
        const std::string);

template void output_handle_t::set_parallel_access<codi::RealForwardVec<num_par_init> >(
        const model_constants_t<codi::RealForwardVec<num_par_init> > &,
        const std::string);

template void output_handle_t::setup<codi::RealReverse>(
    const std::string,
    const std::string,
    const model_constants_t<codi::RealReverse>&,
    const std::string,
    const uint32_t,
    const uint32_t,
    const int&,
    const double);

template void output_handle_t::setup<codi::RealForwardVec<num_par_init> >(
    const std::string,
    const std::string,
    const model_constants_t<codi::RealForwardVec<num_par_init> >&,
    const std::string,
    const uint32_t,
    const uint32_t,
    const int&,
    const double);

template void output_handle_t::buffer_gradient<codi::RealReverse>(
    const model_constants_t<codi::RealReverse>&,
    const std::vector< std::array<double, num_par > >&,
    const uint32_t);

template void output_handle_t::buffer_gradient<codi::RealForwardVec<num_par_init> >(
    const model_constants_t<codi::RealForwardVec<num_par_init> >&,
    const std::vector< std::array<double, num_par > >&,
    const uint32_t);

template void output_handle_t::buffer<codi::RealReverse>(
    const model_constants_t<codi::RealReverse>&,
    const netcdf_reader_t&,
    const std::vector<codi::RealReverse>&,
    const std::vector< std::array<double, num_par > >&,
    const uint32_t,
    const uint32_t,
    const reference_quantities_t&,
    const uint32_t);

template void output_handle_t::buffer<codi::RealForwardVec<num_par_init> >(
    const model_constants_t<codi::RealForwardVec<num_par_init> >&,
    const netcdf_reader_t&,
    const std::vector<codi::RealForwardVec<num_par_init> >&,
    const std::vector< std::array<double, num_par > >&,
    const uint32_t,
    const uint32_t,
    const reference_quantities_t&,
    const uint32_t);

template bool output_handle_t::flush_buffer<codi::RealReverse>(
    const model_constants_t<codi::RealReverse>&, const bool);

template bool output_handle_t::flush_buffer<codi::RealForwardVec<num_par_init> >(
    const model_constants_t<codi::RealForwardVec<num_par_init> >&, const bool);

template void output_handle_t::process_step<codi::RealReverse>(
    const model_constants_t<codi::RealReverse>&,
    const netcdf_reader_t&,
    const std::vector<codi::RealReverse>&,
    const std::vector< std::array<double, num_par > >&,
    const uint32_t,
    const uint32_t,
    const uint32_t,
    const uint32_t,
    const bool,
    const reference_quantities_t&);

template void output_handle_t::process_step<codi::RealForwardVec<num_par_init> >(
    const model_constants_t<codi::RealForwardVec<num_par_init> >&,
    const netcdf_reader_t&,
    const std::vector<codi::RealForwardVec<num_par_init> >&,
    const std::vector< std::array<double, num_par > >&,
    const uint32_t,
    const uint32_t,
    const uint32_t,
    const uint32_t,
    const bool,
    const reference_quantities_t&);<|MERGE_RESOLUTION|>--- conflicted
+++ resolved
@@ -232,7 +232,6 @@
             1,
             &dimid[Dim_idx::ensemble_dim],
             &varid[Var_idx::ensemble]));
-<<<<<<< HEAD
 
     SUCCESS_OR_DIE(nc_def_var(
             ncid,
@@ -252,28 +251,6 @@
                 3,
                 &dimid[Dim_idx::ensemble_dim],
                 &varid[i]));
-
-=======
-
-    SUCCESS_OR_DIE(nc_def_var(
-            ncid,
-            "time",
-            NC_FLOAT_T,
-           1,
-           &dimid[Dim_idx::time_dim],
-           &varid[Var_idx::time]));
-
-    // model state
-    for (uint32_t i = 0; i < num_comp; ++i)
-        SUCCESS_OR_DIE(
-            nc_def_var(
-                ncid,
-                output_par_idx[i].c_str(),
-                NC_FLOAT_T,
-                3,
-                &dimid[Dim_idx::ensemble_dim],
-                &varid[i]));
->>>>>>> b64a885a
     // gradients
     setup_gradients(cc);
 
@@ -315,10 +292,7 @@
             &dimid[Dim_idx::ensemble_dim],
             &varid[Var_idx::slan_600]));
 #endif
-<<<<<<< HEAD
-=======
-
->>>>>>> b64a885a
+
     SUCCESS_OR_DIE(nc_def_var(
             ncid,
             "lat",
@@ -414,7 +388,6 @@
         SUCCESS_OR_DIE(nc_get_att(
                 in_ncid, in_time_id, att_name, att_val.data()));
         SUCCESS_OR_DIE(nc_put_att_text(
-<<<<<<< HEAD
                 ncid,
                 varid[Var_idx::time],
                 att_name,
@@ -471,64 +444,6 @@
                 "yes"));
         SUCCESS_OR_DIE(nc_put_att_text(
                 ncid,
-=======
-                ncid,
-                varid[Var_idx::time],
-                att_name,
-                att_len,
-                att_val.data()));
-    }
-    SUCCESS_OR_DIE(ncclose(in_ncid));
-
-    SUCCESS_OR_DIE(nc_put_att_text(
-            ncid,
-            varid[Var_idx::out_param],
-            "long_name",
-            strlen("gradients are calculated w.r.t. this output parameter"),
-            "gradients are calculated w.r.t. this output parameter"));
-    SUCCESS_OR_DIE(nc_put_att_text(
-            ncid,
-            varid[Var_idx::out_param],
-            "auxiliary_data",
-            strlen("yes"),
-            "yes"));
-    if (this->simulation_mode != create_train_set) {
-        SUCCESS_OR_DIE(nc_put_att_text(
-                ncid,
-                varid[Var_idx::out_param],
-                "standard_name",
-                strlen("output_parameter_id"),
-                "output_parameter_id"));
-    } else {
-        SUCCESS_OR_DIE(nc_put_att_text(
-                ncid,
-                varid[Var_idx::out_param],
-                "standard_name",
-                strlen("output_parameter"),
-                "output_parameter"));
-        SUCCESS_OR_DIE(nc_put_att_text(
-                ncid,
-                varid[Var_idx::perturbed],
-                "long_name",
-                strlen("Name of the perturbed parameter (each ensemble can have different and " \
-                       "multiple perturbed parameters)."),
-                "Name of the perturbed parameter (each ensemble can have different and " \
-                        "multiple perturbed parameters)."));
-        SUCCESS_OR_DIE(nc_put_att_text(
-                ncid,
-                varid[Var_idx::perturbed],
-                "standard_name",
-                strlen("perturbed_parameter"),
-                "perturbed_parameter"));
-        SUCCESS_OR_DIE(nc_put_att_text(
-                ncid,
-                varid[Var_idx::perturbed],
-                "auxiliary_data",
-                strlen("yes"),
-                "yes"));
-        SUCCESS_OR_DIE(nc_put_att_text(
-                ncid,
->>>>>>> b64a885a
                 varid[Var_idx::perturbation_value],
                 "long_name",
                 strlen("Value of the perturbation."),
@@ -1908,8 +1823,6 @@
     output_buffer_flags[3][n_snapshots] = netcdf_reader.get_slan_600(t);
 #endif
 #endif
-<<<<<<< HEAD
-=======
     if (netcdf_reader.asc600_avail()) {
 #if !defined(B_EIGHT)
         output_buffer_flags[4][n_snapshots] = netcdf_reader.get_asc600(t);
@@ -1917,7 +1830,6 @@
         output_buffer_flags[1][n_snapshots] = netcdf_reader.get_asc600(t);
 #endif
     }
->>>>>>> b64a885a
     // Value of perturbed parameter
     if (this->simulation_mode == create_train_set) {
         std::vector<float> perturbed;
@@ -2528,7 +2440,7 @@
     const model_constants_t<codi::RealReverse>&,
     const std::string,
     const uint32_t,
-    const uint32_t ,
+    const uint32_t,
     const int&,
     const int&,
     const bool&,
