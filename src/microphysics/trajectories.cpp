--- conflicted
+++ resolved
@@ -503,11 +503,7 @@
         if ( (input.simulation_mode == create_train_set && cc.ensemble_id == 0)
              || (input.simulation_mode == limited_time_ensembles && cc.traj_id == 0)
              || (input.simulation_mode != create_train_set && input.simulation_mode != limited_time_ensembles) )
-<<<<<<< HEAD
-            cc.get_gradients(y_single_new, y_diff, tape);
-=======
             cc.get_gradients(y_single_new, y_diff, tape, ref_quant);
->>>>>>> b64a885a
 #ifdef DEVELOP
         std::cout << "got gradients\n";
 #endif
@@ -629,11 +625,7 @@
         if ( (input.simulation_mode == create_train_set && cc.ensemble_id == 0)
              || (input.simulation_mode == limited_time_ensembles && cc.traj_id == 0)
              || (input.simulation_mode != create_train_set && input.simulation_mode != limited_time_ensembles) )
-<<<<<<< HEAD
-            cc.get_gradients(y_single_new, y_diff);
-=======
             cc.get_gradients(y_single_new, y_diff, ref_quant);
->>>>>>> b64a885a
 
         // Time update
         time_new = (sub + (t+cc.done_steps)*cc.num_sub_steps)*cc.dt;
