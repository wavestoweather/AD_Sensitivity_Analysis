try:
    import latexify
except:
    import scripts.latexify as latexify

import numpy as np
import seaborn as sns
import matplotlib
import matplotlib.pyplot as plt
from matplotlib import cm

# Plot large datasets
import datashader as ds

# see https://github.com/holoviz/datashader/issues/282
import holoviews.plotting.mpl
from holoviews.operation.datashader import datashade

from pylab import rcParams
import os

from itertools import repeat
from itertools import product
from progressbar import progressbar as pb

try:
    import dask_loader
except:
    import scripts.dask_loader as dask_loader

import dask.dataframe as pd
from bokeh.io import curdoc
from bokeh.palettes import Category20c
from timeit import default_timer as timer
import pandas
import xarray as xr
from glob import glob
from scipy.stats import chi2


class Deriv_dask:
    """
    Class that holds a dictionary of output parameters with its derivatives
    for every timestep as pandas.Dataframe. It can operate on them, such
    as deleting non-mapped regions and plotting the data.

    Parameters
    ----------
    data : Dic of pd.Dataframe
        Keys are output parameters, values are its derivatives
        for every timestep as pandas.Dataframe.
    clusternames : Dic of lsit of string
        Keys are output parameters where the value is a list of column names
        that hold a clustering assignment.
    threads : int
            Number of threads to use.
    font_dic : Dic
        Dictionary of labels and fontsize for plotting.
    backend : string
        Either "matplotlib" or "bokeh" for plotting.
    widget :
    colors : Colormap
        Colormap used for types of trajectories.
    cmap : Dic
        Dic of typenames of trajectories and colors.
    cache : pandas.Dataframe
        A dataframe after compute() was used that can be used as cache.
    cmap_particles : Dict of colors
        Mapping of output parameters (mixing ratios, saturation,
        particle numbers, latent heating and cooling) to colors.
    plots : list of plots
        Store plots in the list for further manipulation.
    """

    data = {}
    cluster_names = {}
    threads = 0
    font_dic = {}
    backend = "matplotlib"
    widget = None
    colors = None
    cmap = None
    cache = None
    cmap_particles = None
    plots = None

    def __init__(
        self,
        direc,
        parquet=True,
        netcdf=False,
        columns=None,
        backend="matplotlib",
        file_ending="*.nc_wcb",
    ):
        """
        Init class by loading the data from the given path.

        Parameters
        ----------
        direc : string
            A path to a directory wit a list of files to read.
        parquet : boolean
            If true: Load a series of preprocessed parquet files.
            This is no longer supported and will be deleted from future versions.
        netcdf : boolean
            If true: Load a series of preprocessed netcdf files.
        columns : list of strings
            Specify the columns to load.
        backend : String
            Either matplotlib or bokeh for plotting.
        file_ending : String
            File ending to use when loading netcdf files.
        """
        if parquet == True:
            print("Parquet is deprecated. Please use NetCDF.")
        if direc == "" and file_ending == "":
            # For creating a dummy/empty object
            self.data = None
        else:
            self.data = dask_loader.load_mult_derivates_direc_dic(
                direc, parquet, netcdf, columns, file_ending
            )

        self.cluster_names = {}
        # self.font_dic = {
        #     "title": 20,
        #     "labels": 20,
        #     "xticks": 12,
        #     "yticks": 16,
        #     "legend": 16
        # }
        self.font_dic = {
            "title": 10,
            "labels": 10,
            "xticks": 8,
            "yticks": 8,
            "legend": 10,
        }
        self.vertical_mark_fontsize = 10
        self.backend = backend
        self.plots = []
        if backend == "matplotlib":
            colors = plt.get_cmap("tab20c")
            self.cmap = {
                "Slantwise 600hPa 25. Quantile": matplotlib.colors.to_hex(
                    colors(0)[0:-1]
                ),
                "Slantwise 600hPa 50. Quantile": matplotlib.colors.to_hex(
                    colors(1)[0:-1]
                ),
                "Slantwise 600hPa 75. Quantile": matplotlib.colors.to_hex(
                    colors(2)[0:-1]
                ),
                "Slantwise 600hPa": matplotlib.colors.to_hex(colors(3)[0:-1]),
                "Slantwise 400hPa 25. Quantile": matplotlib.colors.to_hex(
                    colors(4)[0:-1]
                ),
                "Slantwise 400hPa 50. Quantile": matplotlib.colors.to_hex(
                    colors(5)[0:-1]
                ),
                "Slantwise 400hPa 75. Quantile": matplotlib.colors.to_hex(
                    colors(6)[0:-1]
                ),
                "Slantwise 400hPa": matplotlib.colors.to_hex(colors(7)[0:-1]),
                "Convective 600hPa 25. Quantile": matplotlib.colors.to_hex(
                    colors(8)[0:-1]
                ),
                "Convective 600hPa 50. Quantile": matplotlib.colors.to_hex(
                    colors(9)[0:-1]
                ),
                "Convective 600hPa 75. Quantile": matplotlib.colors.to_hex(
                    colors(10)[0:-1]
                ),
                "Convective 600hPa": matplotlib.colors.to_hex(colors(11)[0:-1]),
                "Convective 400hPa 25. Quantile": matplotlib.colors.to_hex(
                    colors(12)[0:-1]
                ),
                "Convective 400hPa 50. Quantile": matplotlib.colors.to_hex(
                    colors(13)[0:-1]
                ),
                "Convective 400hPa 75. Quantile": matplotlib.colors.to_hex(
                    colors(14)[0:-1]
                ),
                "Convective 400hPa": matplotlib.colors.to_hex(colors(15)[0:-1]),
            }
            self.colors = colors
            self.cmap_particles = {
                "QV": matplotlib.colors.to_hex([153 / 255, 204 / 255, 255 / 255]),
                "QC": matplotlib.colors.to_hex([102 / 255, 178 / 255, 255 / 255]),
                "QR": matplotlib.colors.to_hex([51 / 255, 153 / 255, 255 / 255]),
                "QI": matplotlib.colors.to_hex([215 / 255, 255 / 255, 255 / 255]),
                "QS": matplotlib.colors.to_hex([170 / 255, 255 / 255, 255 / 255]),
                "QG": matplotlib.colors.to_hex([0 / 255, 255 / 255, 255 / 255]),
                "QH": matplotlib.colors.to_hex([0 / 255, 204 / 255, 204 / 255]),
                "NC": matplotlib.colors.to_hex([0 / 255, 102 / 255, 255 / 255]),
                "NR": matplotlib.colors.to_hex([0 / 255, 0 / 255, 255 / 255]),
                "NI": matplotlib.colors.to_hex([102 / 255, 204 / 255, 255 / 255]),
                "NS": matplotlib.colors.to_hex([51 / 255, 204 / 255, 255 / 255]),
                "NG": matplotlib.colors.to_hex([0 / 255, 204 / 255, 255 / 255]),
                "NH": matplotlib.colors.to_hex([0 / 255, 153 / 255, 204 / 255]),
                "S": matplotlib.colors.to_hex([0 / 255, 204 / 255, 0 / 255]),
                "latent_heat": matplotlib.colors.to_hex([255 / 255, 51 / 255, 0 / 255]),
                "latent_cool": matplotlib.colors.to_hex(
                    [255 / 255, 153 / 255, 0 / 255]
                ),
            }
            self.cmap_types = {
                "artificial": matplotlib.colors.to_hex(colors(1)[0:-1]),
                "artificial (threshold)": matplotlib.colors.to_hex(colors(5)[0:-1]),
                "physical": matplotlib.colors.to_hex(colors(9)[0:-1]),
                "physical (high variability)": matplotlib.colors.to_hex(
                    colors(13)[0:-1]
                ),
                "1-moment": matplotlib.colors.to_hex(colors(17)[0:-1]),
            }
        else:
            colors = Category20c[20]
            self.cmap = {
                "Slantwise 600hPa 25. Quantile": colors[0],
                "Slantwise 600hPa 50. Quantile": colors[1],
                "Slantwise 600hPa 75. Quantile": colors[2],
                "Slantwise 600hPa": colors[3],
                "Slantwise 400hPa 25. Quantile": colors[4],
                "Slantwise 400hPa 50. Quantile": colors[5],
                "Slantwise 400hPa 75. Quantile": colors[6],
                "Slantwise 400hPa": colors[7],
                "Convective 600hPa 25. Quantile": colors[8],
                "Convective 600hPa 50. Quantile": colors[9],
                "Convective 600hPa 75. Quantile": colors[10],
                "Convective 600hPa": colors[11],
                "Convective 400hPa 25. Quantile": colors[12],
                "Convective 400hPa 50. Quantile": colors[13],
                "Convective 400hPa 75. Quantile": colors[14],
                "Convective 400hPa": colors[15],
            }
            self.colors = colors
            self.cmap_types = {
                "artificial": colors[1],
                "artificial (threshold)": colors[5],
                "physical": colors[9],
                "physical (high variability)": colors[13],
                "1-moment": colors[17],
            }

    def to_parquet(self, f_name, compression="snappy"):
        """
        Store the data as parquet files.
        This is deprecated and will be deleted in future version.

        Parameters
        ----------
        f_name : string
            Path to folder where to store the data.
        compression : string or dict
            From dask docs: Either a string like "snappy" or a dictionary mapping
            column names to compressors
            like {"name": "gzip", "values": "snappy"}.
            The default is "default", which uses the default compression for
            whichever engine is selected.
        """
        append = not os.listdir(f_name)
        append = not append
        pd.to_parquet(
            self.data,
            f_name,
            append=append,
            ignore_divisions=append,
            compression=compression,
        )

    def delete_not_mapped(self):
        """
        Delete all entries that are not within a mapped region, where
        mapped usually refers to timesteps where the WCB-criterion is
        satisfied.
        """
        self.data = self.data[self.data["MAP"] == True]

    def get_out_params(self):
        """
        Get all output parameters for which a dictionary of derivatives exists.

        Returns
        -------
        List of string
            Output parameters.
        """
        return self.data.keys()

    def cache_data(
        self,
        in_params,
        out_params,
        x_axis="step",
        y_axis=None,
        mapped=None,
        trajectories=None,
        frac=None,
        min_x=None,
        max_x=None,
        nth=None,
        compute=True,
    ):
        """
        Load some data into memory and store it as a pandas dataframe.
        May speed up some routines if the data fits into memory.

        Parameters
        ----------
        in_params : list of string
            Load the derivatives with respect to those in this list..
        out_params : list of string
            List of keys to plot the derivatives for.
        x_axis : string
            The column to use as x-axis. Can be either "step" or
            an output parameter or a derivative.
        y_axis : string
            y-axis for the upper plot. If none is given, use output parameter.
        mapped : string
            Column name which has to be true such as conv_400, slan_400,
            conv_600, slan_600.
        trajectories : List of int
            The index of the trajectories to plot. If None is given, all
            trajectories will be plotted.
        frac : float
            Sample a given fraction of rows. Deactivates "nth".
        nth : int
            Sample every nth entry. Works fast with "step" as x-axis and
            a given min_x and max_x value. If x_axis is any other than
            "step", an errorband triggered by "percentile" may not
            be plotted.
        min_x : float
            Minimum value for the x-axis.
        max_x : float
            Maximum value for the x-axis.
        compute : bool
            If true, store a pandas dataframe in self.cache. Otherwise dask
            dataframe (not entirely loaded) is stored.
        """
        t = timer()
        if frac is not None:
            df = self.data.sample(frac=frac, replace=False, random_state=42)
        elif nth is not None:
            if min_x is not None and max_x is not None and x_axis == "step":
                steps = np.arange(min_x, max_x, nth * 2.5)
            elif x_axis == "step":
                df_tmp = self.data.step.unique().compute()
                min_val = df_tmp.min()
                max_val = df_tmp.max()
                steps = np.arange(min_val, max_val, nth * 2.5)
            else:
                steps = self.data[x_axis].unique().compute().to_numpy()[::nth]

            df = self.data.loc[self.data[x_axis].isin(steps)]
        else:
            df = self.data
        if min_x is not None:
            df = df.loc[df[x_axis] >= min_x]
        if max_x is not None:
            df = df.loc[df[x_axis] <= max_x]

        if trajectories is not None:
            if isinstance(trajectories[0], int):
                df = df.loc[df["trajectory"].isin(trajectories)]
            else:
                df = df.loc[df["type"].isin(trajectories)]

        if mapped is not None:
            df = df.loc[df[mapped]]

        all_params = list(
            set(["trajectory", "type", "time"] + in_params + [x_axis] + out_params)
        )
        if "instance_id" in df:
            all_params.append("instance_id")
        if "Output Parameter" in df:
            df = df.loc[df["Output Parameter"].isin(out_params)]
            all_params.append("Output Parameter")

        if y_axis is not None and not y_axis in all_params:
            all_params.append(y_axis)
        if compute:
            self.cache = df[all_params].compute()
        else:
            self.cache = df[all_params]
        t2 = timer()
        print("Loading done in {} s".format(t2 - t))
        t = timer()

    def _recalc_ratios(
        self,
        ratio_df,
        ratio_type,
        ratio_window,
        in_params,
        x_axis="pressure",
        verbose=False,
    ):
        """
        Calculate the ratio of the sensitivity and return a dataframe
        with the new sensitivities.

        Parameters
        ----------
        ratio_df : Datframe
            Basically the cache of self or a subset of its cache
        ratio_type : String
            "vanilla": Use the derivative ratio in the file.
            "adjusted": Can be added to any to any type below where the sensitivity
            is adjusted to the parameter value such that perturbing this value by a
            certain percentage gives an approximation of the resulting error/difference
            for any given hydrometeor.
            "per_timestep": Use the highest derivative per timestep as denominator.
            "window": Use the highest derivative in the given window by min_x and max_x.
            "per_xaxis": Use the highest derivative per x_axis value. If x_axis is "timestep"
            it is the same as "per_timestep".
            "x_per_out_param": Replace 'x' with any other option than "vanilla". Use the highest
            derivative but per output parameter. (that *should* be the vanilla version)
            "x_weighted": Append this to any ratio type to use the inverse of the
            output parameter value as weight. Only works with "x_per_out_param".
        ratio_window : dic of list
            Overides ratio_type and switches to a derivative ratio calculation
            per output param if "ratio_type" has "per_out_param" in it.
            Calculate the derivative ratio in windows
            where the key is a column name and the list consists of values
            at which a new window starts, i.e. {"T": [235, 273]} results
            in three windows with T < 235K, 235 <= T < 273K and 237K <= T.
        in_params : list of string
            List of model parameters to consider.
        x_axis : string
            Use this column of the dataframe for ratio_type "per_xaxis".
        verbose : bool
            If true, print timing info.

        Returns
        -------
        Dataframe
            Same as ratio_df but with recalculated sensitivities.
        """

        if "weighted" in ratio_type and "per_out_param" in ratio_type:
            out_par = np.unique(ratio_df["Output Parameter"])[0]
            ratio_df.loc[:, in_params] = ratio_df[in_params].div(
                ratio_df[out_par], axis=0
            )
        if "adjusted" in ratio_type:
            for in_p in in_params:
                ratio_df[in_p] = ratio_df[in_p].mul(
                    latexify.in_params_numeric_value_dic[in_p] * 0.1
                )
        if ratio_window is not None:
            col = list(ratio_window.keys())[0]
            edges = np.sort(ratio_window[col])
            for i in range(len(edges) + 1):
                if i == 0:
                    df_edge = ratio_df.loc[ratio_df[col] < edges[i]]
                    max_val = (
                        df_edge[in_params].apply(lambda x: np.max(np.abs(x))).max()
                    )
                    if max_val == 0:
                        continue
                    ratio_df.loc[:, in_params] = ratio_df.apply(
                        lambda x: x[in_params] / max_val
                        if x[col] < edges[i]
                        else x[in_params],
                        axis=1,
                    )
                elif i == len(edges):
                    df_edge = ratio_df.loc[ratio_df[col] >= edges[i - 1]]
                    max_val = (
                        df_edge[in_params].apply(lambda x: np.max(np.abs(x))).max()
                    )
                    if max_val == 0:
                        continue
                    ratio_df.loc[:, in_params] = ratio_df.apply(
                        lambda x: x[in_params] / max_val
                        if x[col] >= edges[i - 1]
                        else x[in_params],
                        axis=1,
                    )
                else:
                    df_edge = ratio_df.loc[
                        (ratio_df[col] < edges[i]) & (ratio_df[col] >= edges[i - 1])
                    ]
                    max_val = (
                        df_edge[in_params].apply(lambda x: np.max(np.abs(x))).max()
                    )
                    if max_val == 0:
                        continue
                    ratio_df.loc[:, in_params] = ratio_df.apply(
                        lambda x: x[in_params] / max_val
                        if ((x[col] < edges[i]) and (x[col] >= edges[i - 1]))
                        else x[in_params],
                        axis=1,
                    )
        elif "per_timestep" in ratio_type:
            # Get series of max values over all timesteps (equals index)
            max_vals = ratio_df[in_params].apply(lambda x: np.max(np.abs(x)), axis=1)
            ratio_df.loc[:, in_params] = ratio_df[in_params].div(max_vals, axis=0)
        elif "window" in ratio_type:
            max_val = ratio_df[in_params].apply(lambda x: np.max(np.abs(x))).max()
            ratio_df.loc[:, in_params] = ratio_df[in_params].div(max_val)
        elif "per_xaxis" in ratio_type:
            ratio_df = ratio_df.set_index(x_axis)
            max_vals = (
                ratio_df.groupby(x_axis)[in_params]
                .apply(lambda x: np.max(np.abs(x)))
                .max(axis=1)
            )
            if (
                x_axis == "timestep"
                or x_axis == "step"
                or x_axis == "time_after_ascent"
            ):
                ratio_df.loc[:, in_params] = ratio_df[in_params].div(
                    max_vals, axis="index"
                )
            else:
                ratio_df.loc[:, in_params] = ratio_df[in_params].div(max_vals)
        ratio_df.loc[:, in_params] = ratio_df[in_params].fillna(0)
        if verbose:
            t2 = timer()
            print("Recalculating ratios done in {} s".format(t2 - t))
        return ratio_df

    def get_important_sensitivities(
        self,
        in_params,
        out_params=None,
        n=None,
        ratio_type="vanilla",
        ratio_window=None,
        vertical_mark=None,
        verbose=False,
        x_axis="timestep",
    ):
        """
        Parameters
        ----------
        in_params : list of string
            List of all input parameters to be considered.
        out_params : list of string
            List of output parameters to get the most sensitive parameters for.
        n : int
            Get the n most important parameters.
        ratio_type : String
            "vanilla": Use the derivative ratio in the file that *should* use the
            highest derivative over all times for each output parameter as denominator.
            "per_timestep": Use the highest derivative per timestep as denominator.
            "window": Use the highest derivative in the given window by min_x and max_x.
            "per_xaxis": Use the highest derivative per x_axis value. If x_axis is "timestep"
            it is the same as "per_timestep".
            "x_per_out_param": Replace 'x' with any other option than "vanilla". Use the highest
            derivative but per output parameter. (that *should* be the vanilla version)
            "x_weighted": Append this to any ratio type to use the inverse of the
            output parameter value as weight. Only works with "x_per_out_param".
        ratio_window : dic of list
            Overides ratio_type and switches to a derivative ratio calculation
            per output param if "ratio_type" has "per_out_param" in it.
            Calculate the derivative ratio in windows
            where the key is a column name and the list consists of values
            at which a new window starts, i.e. {"T": [235, 273]} results
            in three windows with T < 235K, 235 <= T < 273K and 237K <= T.
        vertical_mark : dic of list
            A dictionary containing column names and values where a horizontal
            line should be created whenever the x_axis value intersects
            with the given value, i.e. {"T": [273, 235]} with x_axis in time
            marks all times, where a trajectory reached that temperature.
            Recommended to use with a single trajectory.

        Returns
        -------
        pandas.DataFrame
            A dataframe with the parameters and their respective,
            highest sensitivities. Column names are "Output Parameter",
            "description", "parameter", "value", "latex", "gradient_value"
        """
        if self.cache is None:
            print("You have to cache the data first using cache_data(..)")
            return None
        df = self.cache.copy()
        if verbose:
            t = timer()

        def recalc_ratios(ratio_df):
            if "weighted" in ratio_type and "per_out_param" in ratio_type:
                out_par = np.unique(ratio_df["Output Parameter"])[0]
                ratio_df.loc[:, in_params] = ratio_df[in_params].div(
                    ratio_df[out_par], axis=0
                )
            if ratio_window is not None:
                col = list(ratio_window.keys())[0]
                edges = np.sort(ratio_window[col])
                for i in range(len(edges) + 1):
                    if i == 0:
                        df_edge = ratio_df.loc[ratio_df[col] < edges[i]]
                        max_val = (
                            df_edge[in_params].apply(lambda x: np.max(np.abs(x))).max()
                        )
                        if max_val == 0:
                            continue
                        ratio_df.loc[:, in_params] = ratio_df.apply(
                            lambda x: x[in_params] / max_val
                            if x[col] < edges[i]
                            else x[in_params],
                            axis=1,
                        )
                    elif i == len(edges):
                        df_edge = ratio_df.loc[ratio_df[col] >= edges[i - 1]]
                        max_val = (
                            df_edge[in_params].apply(lambda x: np.max(np.abs(x))).max()
                        )
                        if max_val == 0:
                            continue
                        ratio_df.loc[:, in_params] = ratio_df.apply(
                            lambda x: x[in_params] / max_val
                            if x[col] >= edges[i - 1]
                            else x[in_params],
                            axis=1,
                        )
                    else:
                        df_edge = ratio_df.loc[
                            (ratio_df[col] < edges[i]) & (ratio_df[col] >= edges[i - 1])
                        ]
                        max_val = (
                            df_edge[in_params].apply(lambda x: np.max(np.abs(x))).max()
                        )
                        if max_val == 0:
                            continue
                        ratio_df.loc[:, in_params] = ratio_df.apply(
                            lambda x: x[in_params] / max_val
                            if ((x[col] < edges[i]) and (x[col] >= edges[i - 1]))
                            else x[in_params],
                            axis=1,
                        )
            elif "per_timestep" in ratio_type:
                # Get series of max values over all timesteps (equals index)
                max_vals = ratio_df[in_params].apply(
                    lambda x: np.max(np.abs(x)), axis=1
                )
                ratio_df.loc[:, in_params] = ratio_df[in_params].div(max_vals, axis=0)
            elif "window" in ratio_type:
                max_val = ratio_df[in_params].apply(lambda x: np.max(np.abs(x))).max()
                ratio_df.loc[:, in_params] = ratio_df[in_params].div(max_val)
            elif "per_xaxis" in ratio_type:
                ratio_df = ratio_df.set_index(x_axis)
                max_vals = (
                    ratio_df.groupby(x_axis)[in_params]
                    .apply(lambda x: np.max(np.abs(x)))
                    .max(axis=1)
                )
                if (
                    x_axis == "timestep"
                    or x_axis == "step"
                    or x_axis == "time_after_ascent"
                ):
                    ratio_df.loc[:, in_params] = ratio_df[in_params].div(
                        max_vals, axis="index"
                    )
                else:
                    ratio_df.loc[:, in_params] = ratio_df[in_params].div(max_vals)
            ratio_df.loc[:, in_params] = ratio_df[in_params].fillna(0)
            if verbose:
                t2 = timer()
                print("Recalculating ratios done in {} s".format(t2 - t))
            return ratio_df

        if out_params is None:
            out_params = df["Output Parameter"].unique()
        if "per_out_param" not in ratio_type:
            df = recalc_ratios(df)
            if verbose:
                t = timer()

        dic_sorted = {
            "Output Parameter": [],
            "description": [],
            "parameter": [],
            "value": [],
            "latex": [],
            "gradient_value": [],
        }
        for out_par in out_params:
            df_tmp_out = df.loc[df["Output Parameter"] == out_par]
            if "per_out_param" in ratio_type:
                df_tmp_out = recalc_ratios(df_tmp_out)
                if verbose:
                    t = timer()

            sorted_tuples = []
            for in_p in in_params:
                value = np.abs(df_tmp_out[in_p].min())
                max_val = np.abs(df_tmp_out[in_p].max())
                if max_val > value:
                    value = max_val
                if value != 0 and not np.isnan(value):
                    sorted_tuples.append((in_p, value))
            sorted_tuples.sort(key=lambda tup: tup[1])
            if verbose:
                t2 = timer()
                print("Sorting done in {} s".format(t2 - t), flush=True)
            for i, tup in enumerate(sorted_tuples[::-1]):
                if n is not None and i == n:
                    break
                p, g = tup
                dic_sorted["Output Parameter"].append(out_par)
                dic_sorted["parameter"].append(p)
                dic_sorted["gradient_value"].append(g)
                try:
                    dic_sorted["value"].append(latexify.in_params_value_dic[p])
                except:
                    dic_sorted["value"].append("no value provided")
                try:
                    dic_sorted["description"].append(latexify.in_params_descr_dic[p])
                except:
                    dic_sorted["description"].append("no description provided")
                dic_sorted["latex"].append(latexify.parse_word(p))
        df_sorted = pandas.DataFrame.from_dict(dic_sorted)
        return df_sorted

    def plot_two_ds(
        self,
        in_params,
        out_params,
        x_axis="timestep",
        y_axis=None,
        twin_axis=None,
        decimals=-3,
        mapped=None,
        trajectories=None,
        scatter=False,
        n_plots=None,
        percentile=None,
        frac=None,
        min_x=None,
        max_x=None,
        nth=None,
        hist=[False, False],
        hexbin=[False, False],
        bins=50,
        log=[False, False],
        sort=True,
        scatter_deriv=False,
        line_deriv=False,
        compute=False,
        use_cache=False,
        errorband=False,
        plot_path="pics/",
        prefix=None,
        fig_type="svg",
        datashade=True,
        by=None,
        alpha=[1, 1],
        rolling_avg=20,
        rolling_avg_par=20,
        max_per_deriv=10,
        width=1959,
        height=1224,
        ratio_type="vanilla",
        ratio_window=None,
        vertical_mark=None,
        plot_singles=False,
        xticks=10,
        param_method="",
        deriv_method="",
        **kwargs,
    ):
        """
        Plot two plots in two rows. At the top: Output parameter.
        At the bottom: Derivative with respect to that output parameter.
        Another plot is created for every gradient of different order.
        If multiple parameters are given, another plot is created for each
        output parameter. This function is mostly intended for multiple
        trajectories.
        For small fractions being plotted, initialization takes long
        (ie 85 seconds) vs plotting (roughly 0.45 seconds per plot).

        Parameters
        ----------
        in_params : list of string
            Plot the derivatives with respect to those in this list.
        out_params : list of string
            List of keys to plot the derivatives for.
        x_axis : string
            The column to use as x-axis. Can be either "timestep" or
            an output parameter or a derivative.
        y_axis : string
            y-axis for the upper plot. If none is given, use output parameter.
        twin_axis : string
            Plot a second y-axis for both plots using the column given
            by "twin_axis". Works only with matplotlib atm. Does not
            take "by" into account and might look cluttered with multiple
            elements from "by".
        decimals : int
            For rounding the right y-axis, if provided by "twin_axis".
            From numpy: Number of decimal places to round to (default: 0).
            If decimals is negative, it specifies the number of
            positions to the left of the decimal point.
        mapped : string
            Column name which has to be true such as conv_400, slan_400,
            conv_600, slan_600.
        trajectories : List of int or list of string
            If int: the index of the trajectories to plot from column "trajectory".
            If string: the type name of the trajectories to plot from column "type".
            If None is given, all trajectories will be plotted.
        scatter : boolean
            Plot a scatter plot or a line plot.
        n_plots : int
            Plot only that many plots. If None is given, plot every possible
            plot.
        percentile : list of int
            Plot the given percentiles along with the spread if
            errorband is not given. Not implemented yet.
        frac : float
            Sample a given fraction of rows. Deactivates "nth".
        min_x : float
            Minimum value for the x-axis.
        max_x : float
            Maximum value for the x-axis.
        nth : int
            Sample every nth entry. Works fast with "timestep" as x-axis and
            a given min_x and max_x value. If x_axis is any other than
            "timestep", an errorband triggered by "percentile" may not
            be plotted.
        hist : list of bools
            Plot a histogram on the side of the top [0] or bottom [1]
            (not implemented) graph.
        hexbin : list of bools
            Plot values as hexbin for the top [0] or bottom [1] graph.
        bins : int
            Number of bins to use on hexbin and histogram plots.
        log : list of bools
            Plot y-axis as log-plot for the top [0] or bottom [1] graph.
        sort : Bool
            If True, sort the derivatives and plot only those within the same
            magnitude in one plot. If False, plot every derivative.
        scatter_deriv : boolean
            Plot the derivative plot with scatterplot. If scatter_deriv and
            line_deriv are set to false, use the same as provided via scatter
            and percentile.
        line_deriv : boolean
            Plot the derivative plot with lineplot. If scatter_deriv and
            line_deriv are set to false, use the same as provided via scatter
            and percentile.
        compute : bool
            Load the data into memory and create a pandas.DataFrame that will
            vbe stored to cache.
        use_cache : bool
            Copy the pandas.DataFrame from the cache and work with that.
            Overrides "compute".
        errorband : Bool
            Plot an errorband (spread) using the standard deviation and min/max values.
            This method is not properly tested!
            TODO: Debugging.
        plot_path : string
            Path to the folder to save the image.
        prefix : string
            Prefix to add to the filename.
        fig_type : string
            Figure type for saving the image (only for bokeh).
        datashade : bool
            Wether to use datashade for plotting the data.
        by : String
            String for groupby.
            Can be either "trajectory" or "type" (recommended).
        alpha : List of floats
            Alpha values for top [0] and bottom [1] graph.
        rolling_avg : int
            Number of timesteps to use for a rolling average of the derivatives.
            If None, no rolling average is being calculated.
            If "by" is set, the rolling average will be calculated
            per instance in the column from "by".
        rolling_avg_par : int
            Same as rollling_avg but for output parameters.
        max_per_deriv : int
            Maximum number of derivatives per plot.
        width : int
            The width of the plot (bokeh) or the relative width of the plot
            (matplotlib).
        height : int
            The height of the plot (bokeh) or the relative height of the plot
            (matplotlib).
        ratio_type : String
            "vanilla": Use the derivative ratio in the file that *should* use the
            highest derivative over all times for each output parameter as denominator.
            "per_timestep": Use the highest derivative per timestep as denominator.
            "window": Use the highest derivative in the given window by min_x and max_x.
            "per_xaxis": Use the highest derivative per x_axis value. If x_axis is "timestep"
            it is the same as "per_timestep".
            "x_per_out_param": Replace 'x' with any other option than "vanilla". Use the highest
            derivative but per output parameter. (that *should* be the vanilla version)
            "x_weighted": Append this to any ratio type to use the inverse of the
            output parameter value as weight. Only works with "x_per_out_param".
        ratio_window : dic of list
            Overides ratio_type and switches to a derivative ratio calculation
            per output param if "ratio_type" has "per_out_param" in it.
            Calculate the derivative ratio in windows
            where the key is a column name and the list consists of values
            at which a new window starts, i.e. {"T": [235, 273]} results
            in three windows with T < 235K, 235 <= T < 273K and 237K <= T.
        vertical_mark : dic of list
            A dictionary containing column names and values where a horizontal
            line should be created whenever the x_axis value intersects
            with the given value, i.e. {"T": [273, 235]} with x_axis in time
            marks all times, where a trajectory reached that temperature.
            Recommended to use with a single trajectory.
        plot_singles : bool
            Plot every plot individually as well.
        xticks : int
            Number of ticks on all x-axis.
        param_method : string
            Alternative way to define which plot to use for the param plot.
            Options are "scatter", "hexbin", "errorband", "percentile".
        deriv_method : string
            Alternative way to define which plot to use for the derivative plot.
            Options are "scatter", "hexbin", "heatmap", "heatmap_error"
        kwargs : dict
            Keyword arguments are passed down matplotlib.
        """
        import hvplot.dask  # adds hvplot method to dask objects
        import hvplot.pandas
        import hvplot
        from holoviews import opts
        import holoviews as hv
        from holoviews.operation import histogram as hv_histo
        import pandas
        import dask.array as da

        hv.extension(self.backend)
        deriv_col_name = "Derivative Ratio"
        matplotlib.rcParams["axes.formatter.limits"] = (-2, 2)

        # Adjust scatter size according to height
        scatter_size = int(height / 200)
        fig_inches = width / 300
        if width < height:
            fig_inches = height / 300
        aspect = width / height

        if not use_cache:
            self.cache_data(
                in_params,
                out_params,
                x_axis,
                y_axis,
                mapped,
                trajectories,
                frac,
                min_x,
                max_x,
                nth,
                compute,
            )
            if compute:
                df = self.cache.copy()
            else:
                df = self.cache
        else:
            df = self.cache.copy()
        t = timer()

        if trajectories is not None:
            if isinstance(trajectories[0], int):
                df = df.loc[df["trajectory"].isin(trajectories)]
            else:
                df = df.loc[df["type"].isin(trajectories)]

        if rolling_avg is not None:
            # For every output parameter, calculate the rolling average
            # for all input parameters at once
            for out_par in out_params:
                df_tmp = df.loc[df["Output Parameter"] == out_par]
                if by is None:
                    # TODO: is that really rolling over consecutive timesteps? What if derivative gets 0?
                    series = (
                        df_tmp[in_params].rolling(rolling_avg, min_periods=1).mean()
                    )
                    series.index = df.loc[df["Output Parameter"] == out_par].index
                    df.update(series)
                else:
                    types = df_tmp[by].unique()
                    for ty in types:
                        df_tmp2 = df_tmp.loc[df_tmp[by] == ty]
                        tmp_par = ["dcloud_a_vel", x_axis]
                        df_tmp2 = df_tmp.loc[df_tmp[by] == ty]
                        series = (
                            df_tmp2[in_params]
                            .rolling(rolling_avg, min_periods=1)
                            .mean()
                        )
                        series.index = df.loc[
                            (df["Output Parameter"] == out_par) & (df[by] == ty)
                        ].index
                        df.update(series)
            t2 = timer()
            print(
                "Calculating rolling average for derivatives done in {} s".format(
                    t2 - t
                )
            )
            t = timer()

        if rolling_avg_par is not None:
            for out_par in out_params:
                df_tmp = df.loc[df["Output Parameter"] == out_par]
                if by is None:
                    series = (
                        df_tmp[out_par].rolling(rolling_avg_par, min_periods=1).mean()
                    )
                    series.index = df.loc[df["Output Parameter"] == out_par].index
                    df.update(series)
                else:
                    types = df_tmp[by].unique()
                    for ty in types:
                        df_tmp2 = df_tmp.loc[df_tmp[by] == ty]
                        series = (
                            df_tmp2[out_par]
                            .rolling(rolling_avg_par, min_periods=1)
                            .mean()
                        )
                        series.index = df.loc[
                            (df["Output Parameter"] == out_par) & (df[by] == ty)
                        ].index
                        df.update(series)
            t2 = timer()
            print("Calculating rolling average for outputs done in {} s".format(t2 - t))
            t = timer()

        def recalc_ratios(ratio_df):
            if "weighted" in ratio_type and "per_out_param" in ratio_type:
                out_par = np.unique(ratio_df["Output Parameter"])[0]
                ratio_df.loc[:, in_params] = ratio_df[in_params].div(
                    ratio_df[out_par], axis=0
                )
            if ratio_window is not None:
                col = list(ratio_window.keys())[0]
                edges = np.sort(ratio_window[col])
                for i in range(len(edges) + 1):
                    if i == 0:
                        df_edge = ratio_df.loc[ratio_df[col] < edges[i]]
                        max_val = (
                            df_edge[in_params].apply(lambda x: np.max(np.abs(x))).max()
                        )
                        if max_val == 0:
                            continue
                        ratio_df.loc[:, in_params] = ratio_df.apply(
                            lambda x: x[in_params] / max_val
                            if x[col] < edges[i]
                            else x[in_params],
                            axis=1,
                        )
                    elif i == len(edges):
                        df_edge = ratio_df.loc[ratio_df[col] >= edges[i - 1]]
                        max_val = (
                            df_edge[in_params].apply(lambda x: np.max(np.abs(x))).max()
                        )
                        if max_val == 0:
                            continue
                        ratio_df.loc[:, in_params] = ratio_df.apply(
                            lambda x: x[in_params] / max_val
                            if x[col] >= edges[i - 1]
                            else x[in_params],
                            axis=1,
                        )
                    else:
                        df_edge = ratio_df.loc[
                            (ratio_df[col] < edges[i]) & (ratio_df[col] >= edges[i - 1])
                        ]
                        max_val = (
                            df_edge[in_params].apply(lambda x: np.max(np.abs(x))).max()
                        )
                        if max_val == 0:
                            continue
                        ratio_df.loc[:, in_params] = ratio_df.apply(
                            lambda x: x[in_params] / max_val
                            if ((x[col] < edges[i]) and (x[col] >= edges[i - 1]))
                            else x[in_params],
                            axis=1,
                        )
            elif "per_timestep" in ratio_type:
                # Get series of max values over all timesteps (equals index)
                max_vals = ratio_df[in_params].apply(
                    lambda x: np.max(np.abs(x)), axis=1
                )
                ratio_df.loc[:, in_params] = ratio_df[in_params].div(max_vals, axis=0)
            elif "window" in ratio_type:
                max_val = ratio_df[in_params].apply(lambda x: np.max(np.abs(x))).max()
                ratio_df.loc[:, in_params] = ratio_df[in_params].div(max_val)
            elif "per_xaxis" in ratio_type:
                ratio_df = ratio_df.set_index(x_axis)
                max_vals = (
                    ratio_df.groupby(x_axis)[in_params]
                    .apply(lambda x: np.max(np.abs(x)))
                    .max(axis=1)
                )
                if (
                    x_axis == "timestep"
                    or x_axis == "step"
                    or x_axis == "time_after_ascent"
                ):
                    ratio_df.loc[:, in_params] = ratio_df[in_params].div(
                        max_vals, axis="index"
                    )
                else:
                    ratio_df.loc[:, in_params] = ratio_df[in_params].div(max_vals)
            ratio_df.loc[:, in_params] = ratio_df[in_params].fillna(0)
            t2 = timer()
            print("Recalculating ratios done in {} s".format(t2 - t))
            return ratio_df

        if not "per_out_param" in ratio_type:
            if by is not None:
                for ty in np.unique(df["type"]):
                    df.loc[df["type"] == ty] = recalc_ratios(df.loc[df["type"] == ty])
            else:
                df = recalc_ratios(df)
            t = timer()

        deriv_title = "Deriv. Ratio"
        if ratio_window is not None:
            deriv_title += " within Vertical Lines"
        elif "per_timestep" in ratio_type:
            deriv_title += " per Time Step"
        elif "per_xaxis" in ratio_type:
            deriv_title += " per X-Axis"

        set_yaxis = False
        if y_axis is None:
            set_yaxis = True
        for out_par in out_params:
            t = timer()
            if set_yaxis:
                y_axis = out_par
            df_tmp_out = df.loc[df["Output Parameter"] == out_par]
            if "per_out_param" in ratio_type:
                if by is not None:
                    for ty in np.unique(df_tmp_out["type"]):
                        df_tmp_out.loc[df_tmp_out["type"] == ty] = recalc_ratios(
                            df_tmp_out.loc[df_tmp_out["type"] == ty]
                        )
                else:
                    df_tmp_out = recalc_ratios(df_tmp_out)
                t = timer()

            # This is for the matplotlib backend
            # For bokeh, see https://github.com/holoviz/holoviews/issues/396
            twin = None
            if twin_axis is not None and self.backend == "matplotlib":
                lower_y = np.around(df_tmp_out[twin_axis].min(), decimals=decimals)
                upper_y = np.around(df_tmp_out[twin_axis].max(), decimals=decimals)
                tick_size = (upper_y - lower_y) / 10

                def twinx(plot, element):
                    ax = plot.handles["axis"]
                    twinax = ax.twinx()
                    twinax.set_ylim(
                        (lower_y - tick_size * 0.75, upper_y + tick_size * 0.75)
                    )
                    twinax.set_yticks(
                        np.arange(lower_y, upper_y + tick_size * 0.75, tick_size)
                    )
                    twinax.set_ylabel(
                        latexify.parse_word(twin_axis)
                        + " "
                        + latexify.get_unit(twin_axis, brackets=True)
                    )
                    plot.handles["axis"] = twinax

                if log[1]:
                    df_tmp_out[twin_axis] = da.log(da.fabs(df_tmp_out[twin_axis]))
                twin = (
                    df_tmp_out.hvplot.scatter(
                        x=x_axis,
                        y=twin_axis,
                        color="gray",
                        datashade=datashade,
                        legend=False,
                    )
                    .opts(initial_hooks=[twinx], apply_ranges=False)
                    .opts(opts.Scatter(s=scatter_size))
                )

            # Sort the derivatives
            if sort:
                sorted_tuples = []

                for in_p in in_params:
                    if log[1]:
                        value = np.log(np.abs(df_tmp_out[in_p].min()))
                        max_val = np.log(np.abs(df_tmp_out[in_p].max()))
                        if max_val > value:
                            value = max_val
                        if not np.isnan(value) and not np.isinf(value):
                            sorted_tuples.append((in_p, value))
                    else:
                        value = np.abs(df_tmp_out[in_p].min())
                        max_val = np.abs(df_tmp_out[in_p].max())
                        if max_val > value:
                            value = max_val
                        if value != 0 and not np.isnan(value):
                            sorted_tuples.append((in_p, value))
                sorted_tuples.sort(key=lambda tup: tup[1])
                t2 = timer()
                print("Sorting done in {} s".format(t2 - t), flush=True)

            def plot_helper(df, in_params, prefix, **kwargs):
                deriv_col_name = "Derivative Ratio"
                # following https://holoviz.org/tutorial/Composing_Plots.html
                t = timer()
                add_cols = []
                if vertical_mark is not None:
                    add_cols = list(vertical_mark.keys())

                if by is not None:
                    df_tmp = df[in_params + [x_axis, by] + add_cols]
                    df_tmp = df_tmp.melt(
                        [x_axis, by] + add_cols,
                        var_name="Derivatives",
                        value_name=deriv_col_name,
                    )
                else:
                    df_tmp = df[in_params + [x_axis] + add_cols]
                    df_tmp = df_tmp.melt(
                        [x_axis] + add_cols,
                        var_name="Derivatives",
                        value_name=deriv_col_name,
                    )
                t2 = timer()
                print("Melting done in {} s".format(t2 - t), flush=True)

                if log[1]:
                    df_tmp[deriv_col_name] = da.log(da.fabs(df_tmp[deriv_col_name]))
                    # Remove zero entries (-inf)
                    df_tmp = df_tmp[~da.isinf(df_tmp[deriv_col_name])]
                    df_tmp.rename(
                        columns={deriv_col_name: "Log Derivative Ratio"}, inplace=True
                    )
                    deriv_col_name = "Log Derivative Ratio"
                    t2 = timer()
                    print("Log done in {} s".format(t2 - t))
                    t = timer()
                df_tmp["Derivatives"] = df_tmp["Derivatives"].apply(latexify.parse_word)

                if "percentile" in globals() or param_method == "percentile":
                    if percentile not in globals():
                        percentile = [0.25, 0.5, 0.75]
                    if y_axis == x_axis:
                        print(
                            "x-axis and y-axis are the same. Cannot plot that with percentiles!"
                        )
                        return
                    else:
                        df_group = df[[x_axis, y_axis] + add_cols]
                    if log[0]:
                        # Apply should be more expensive
                        df_group[y_axis] = da.log(da.fabs(df_group[y_axis]))
                        # Remove zero entries (-inf)
                        df_group = df_group[~da.isinf(df_group[y_axis])]

                    # Group for min, max and percentiles
                    funcs = [np.min, np.max] + [
                        lambda x, perc=perc: np.percentile(x, perc, axis=0)
                        for perc in percentile
                    ]
                    df_min_max = df_group.groupby(x_axis).agg(funcs)[y_axis]

                    # Rename the columns
                    p_list = []
                    p_dic = {}
                    for i, perc in enumerate(percentile):
                        p_list.append("{}. Percentile".format(perc))
                        p_dic["<lambda_{}>".format(i)] = p_list[-1]
                    p_dic["amin"] = "Min"
                    p_dic["amax"] = "Max"
                    df_min_max = df_min_max.rename(columns=p_dic)

                    # Plot
                    param_plot = df_min_max.hvplot.area(
                        x=x_axis,
                        y="Min",
                        y2="Max",
                        alpha=0.5,
                        ylabel=latexify.parse_word(y_axis),
                        title="Values of {}".format(latexify.parse_word(y_axis)),
                        label="Spread",
                        color="grey",
                    ) * df_min_max.hvplot.line(
                        x=x_axis, y=p_list, ylabel=latexify.parse_word(y_axis), **kwargs
                    )
                elif param_method == "errorband" or errorband:
                    df_group = df[[x_axis, y_axis, "trajectory"] + add_cols]
                    if log[0]:
                        # Apply should be more expensive
                        df_group[y_axis] = da.log(da.fabs(df_group[y_axis]))
                    df_min_max = (
                        df_group.groupby([x_axis, "trajectory"])[y_axis]
                        .mean()
                        .groupby(x_axis)
                        .agg([np.min, np.max])
                    )
                    df_std = (
                        df_group.groupby([x_axis, "trajectory"])[y_axis]
                        .mean()
                        .groupby(x_axis)
                        .agg(
                            [
                                lambda x: -1 * np.std(x) + np.mean(x),
                                lambda x: np.std(x) + np.mean(x),
                            ]
                        )
                    )
                    df_mean = df_group.groupby(x_axis)[y_axis].mean()

                    param_plot = (
                        df_min_max.hvplot.area(
                            x=x_axis,
                            y="amin",
                            y2="amax",
                            alpha=0.5,
                            value_label=latexify.parse_word(y_axis),
                            label="Spread",
                        )
                        * df_mean.hvplot()
                        * df_std.hvplot.area(
                            x=x_axis,
                            y="<lambda_0>",
                            y2="<lambda_1>",
                            alpha=0.3,
                            value_label=latexify.parse_word(y_axis),
                            label="sd",
                        )
                    )
                elif hexbin[0] or param_method == "hexbin":
                    if y_axis == x_axis:
                        df_group = df[[x_axis, "trajectory"] + add_cols]
                    else:
                        df_group = df[[x_axis, y_axis, "trajectory"] + add_cols]
                    if log[0]:
                        # Apply should be more expensive
                        df_group[y_axis] = da.log(da.fabs(df_group[y_axis]))
                    param_plot = df_group.hvplot.hexbin(
                        x=x_axis,
                        y=y_axis,
                        title="Values of {}".format(latexify.parse_word(y_axis)),
                        label=None,
                        clabel="Count",
                        cmap="viridis",
                        logz=True,
                        gridsize=100,
                    ).options(ylabel=latexify.parse_word(y_axis))
                elif by is not None:
                    if y_axis == x_axis:
                        df_group = df[[x_axis, by] + add_cols]
                    else:
                        df_group = df[[x_axis, y_axis, by] + add_cols]
                    if log[0]:
                        # Apply should be more expensive
                        df_group[y_axis] = da.log(da.fabs(df_group[y_axis]))
                    types = df_group[df_group[y_axis] != 0][by].unique()
                    types = np.sort(types[::-1])
                    if not datashade:
                        cmap_values = []
                        for ty in types:
                            cmap_values.append(self.cmap[ty])
                    else:
                        cmap = {}
                        for ty in types:
                            cmap[ty] = self.cmap[ty]
                    if twin is not None:
                        cmap_values.append("gray")
                        types = np.append(types, latexify.parse_word(twin_axis))
                    if not datashade:
                        if self.backend == "matplotlib":
                            overlay = hv.NdOverlay(
                                {
                                    types[i]: hv.Scatter((np.NaN, np.NaN)).opts(
                                        opts.Scatter(
                                            s=scatter_size * 8, color=cmap_values[i]
                                        )
                                    )
                                    for i in range(len(types))
                                }
                            )

                            param_plot = (
                                df_group.hvplot.scatter(
                                    x=x_axis,
                                    y=y_axis,
                                    by=by,
                                    title="Values of {}".format(
                                        latexify.parse_word(y_axis)
                                    ),
                                    color=cmap_values,
                                    label=None,
                                    datashade=datashade,
                                    alpha=alpha[0],
                                    legend=False,
                                )
                                .opts(opts.Scatter(s=scatter_size))
                                .opts(aspect=aspect)
                                .options(ylabel=latexify.parse_word(y_axis))
                                * overlay
                            )

                            if hist[0]:
                                xhist = df_group.hvplot.hist(
                                    y=x_axis, bins=bins, height=125
                                )
                                yhist = df_group.hvplot.hist(
                                    y=y_axis, bins=bins, width=125
                                )
                                param_plot = param_plot << yhist << xhist
                        else:
                            param_plot = (
                                df_group.hvplot.scatter(
                                    x=x_axis,
                                    y=y_axis,
                                    by=by,
                                    title="Values of {}".format(
                                        latexify.parse_word(y_axis)
                                    ),
                                    color=cmap_values,
                                    label=None,
                                    datashade=datashade,
                                    alpha=alpha[0],
                                )
                                .opts(opts.Scatter(size=scatter_size))
                                .options(ylabel=latexify.parse_word(y_axis))
                            )
                    else:
                        param_plot = (
                            df_group.hvplot.scatter(
                                x=x_axis,
                                y=y_axis,
                                by=by,
                                title="Values of {}".format(
                                    latexify.parse_word(y_axis)
                                ),
                                cmap=cmap,
                                label=None,
                                datashade=datashade,
                            )
                            .opts(aspect=width / height)
                            .options(ylabel=latexify.parse_word(y_axis))
                        )
                        if self.backend == "bokeh":
                            points = hv.Points(
                                (
                                    [np.NaN for i in range(len(list(cmap.keys())))],
                                    [np.NaN for i in range(len(list(cmap.keys())))],
                                    list(cmap.keys()),
                                ),
                                vdims=by,
                            )
                            legend = points.options(
                                color=by, cmap=cmap, show_legend=True
                            )
                            param_plot = (legend * param_plot).opts(aspect=aspect)
                else:
                    if y_axis == x_axis:
                        df_group = df[[x_axis, "trajectory"] + add_cols]
                    else:
                        df_group = df[[x_axis, y_axis, "trajectory"] + add_cols]
                    if log[0]:
                        # Apply should be more expensive
                        df_group[y_axis] = da.log(da.fabs(df_group[y_axis]))
                    param_plot = df_group.hvplot.scatter(
                        x=x_axis,
                        y=y_axis,
                        title="Values of {}".format(latexify.parse_word(y_axis)),
                        label=None,
                        datashade=datashade,
                    ).options(ylabel=latexify.parse_word(y_axis))

                t2 = timer()
                print("Setting up upper plot done in {} s".format(t2 - t))
                t = timer()

                if hexbin[1] or deriv_method == "hexbin":
                    deriv_plot = df_tmp.hvplot.hexbin(
                        x=x_axis,
                        y=deriv_col_name,
                        by="Derivatives",
                        title=deriv_title + " for {}".format(out_par),
                        label=None,
                        logz=True,
                        gridsize=100,
                        clabel="Count",
                        cmap="viridis",
                        colorbar=True,
                    )
                elif "heatmap" in deriv_method:
                    if self.backend == "matplotlib":
                        timely_data = (
                            df_tmp.drop("type", axis=1)
                            .groupby(x_axis)
                            .sum()
                            .reset_index()
                        )
                        plot_data = pandas.melt(
                            timely_data,
                            id_vars=[x_axis],
                            var_name="Derivatives",
                            value_name=deriv_col_name,
                        )
                        heat_plot = hv.HeatMap(
                            plot_data, label=deriv_title + " for {}".format(out_par)
                        )
                        # Add an errorbar
                        if "error" in deriv_method:
                            aggr = hv.Dataset(heat_plot).aggregate(
                                x_axis, np.mean, np.std
                            )
                            aggr_plot = hv.ErrorBars(aggr) * hv.Curve(aggr)
                            deriv_plot = (heat_plot + aggr_plot).cols(1)
                        else:
                            deriv_plot = heat_plot
                    else:
                        print(f"heatmap not tested for backend {self.backend}")
                else:
                    colors = plt.get_cmap("tab10")
                    all_derives = df_tmp["Derivatives"].unique()
                    if len(all_derives) > 10 and len(all_derives) < 21:
                        colors = plt.get_cmap("tab20")
                    elif len(all_derives) > 20:
                        colors = plt.get_cmap("gist_ncar")
                    all_derives = np.sort(all_derives[::-1])
                    if not datashade:
                        cmap_values = []
                        for i in range(len(all_derives)):
                            cmap_values.append(
                                matplotlib.colors.to_hex(colors(i)[0:-1])
                            )
                        if twin is not None:
                            cmap_values.append("gray")
                            all_derives = np.append(
                                all_derives, latexify.parse_word(twin_axis)
                            )
                        if self.backend == "matplotlib":
                            overlay = hv.NdOverlay(
                                {
                                    derivative: hv.Scatter((np.NaN, np.NaN)).opts(
                                        opts.Scatter(
                                            s=scatter_size * 8, color=cmap_values[i]
                                        )
                                    )
                                    for i, derivative in enumerate(all_derives)
                                }
                            )
                            deriv_plot = (
                                df_tmp.hvplot.scatter(
                                    x=x_axis,
                                    y=deriv_col_name,
                                    by="Derivatives",
                                    title=deriv_title + " for {}".format(out_par),
                                    label=None,
                                    datashade=datashade,
                                    alpha=alpha[1],
                                    legend=False,
                                    cmap=cmap_values,
                                )
                                .opts(opts.Scatter(s=scatter_size))
                                .opts(aspect=aspect)
                            )
                            deriv_plot = deriv_plot * overlay
                        else:
                            deriv_plot = df_tmp.hvplot.scatter(
                                x=x_axis,
                                y=deriv_col_name,
                                by="Derivatives",
                                title=deriv_title + " for {}".format(out_par),
                                label=None,
                                datashade=datashade,
                                alpha=alpha[1],
                                cmap=cmap_values,
                            ).opts(opts.Scatter(size=scatter_size))

                    else:
                        cmap = {}
                        for i, d in enumerate(all_derives):
                            cmap[d] = matplotlib.colors.to_hex(colors(i)[0:-1])
                        deriv_plot = df_tmp.hvplot.scatter(
                            x=x_axis,
                            y=deriv_col_name,
                            by="Derivatives",
                            title=deriv_title + " for {}".format(out_par),
                            label=None,
                            datashade=datashade,
                            cmap=cmap,
                        ).opts(aspect=width / height)

                        if self.backend == "bokeh":
                            points_deriv = hv.Points(
                                (
                                    [np.NaN for i in range(len(all_derives))],
                                    [np.NaN for i in range(len(all_derives))],
                                    list(cmap.keys()),
                                ),
                                vdims="Derivatives",
                            )
                            legend_deriv = points_deriv.options(
                                color="Derivatives", cmap=cmap, show_legend=True
                            )
                            deriv_plot = (legend_deriv * deriv_plot).opts(
                                aspect=width / height
                            )

                t2 = timer()
                print("Setting up lower plot done in {} s".format(t2 - t))
                t = timer()

                # Create vertical lines if needed
                if vertical_mark is not None:
                    marks = None
                    if min_x is None:
                        this_min_x = df_group[x_axis].min()
                    else:
                        this_min_x = min_x
                    if max_x is None:
                        this_max_x = df_group[x_axis].max()
                    else:
                        this_max_x = max_x
                    min_y = df_group[y_axis].min()
                    max_y = df_group[y_axis].max()
                    del_x = (this_max_x - this_min_x) * 0.1
                    del_y = max_y - min_y
                    if min_y == max_y:
                        min_y = max_y - 1
                        max_y = max_y + 1
                        del_y = 2

                    min_y_deriv = df_tmp[deriv_col_name].min()
                    max_y_deriv = df_tmp[deriv_col_name].max()
                    del_y_deriv = max_y_deriv - min_y_deriv
                    if min_y_deriv == max_y_deriv:
                        min_y_deriv = max_y_deriv - 1
                        max_y_deriv = max_y_deriv + 1
                        del_y_deriv = 2

                    if by is not None:
                        df_tmp_group = df_group.groupby(by)
                    else:
                        df_tmp_group = df_group

                    for col in vertical_mark:
                        scale = 1
                        for v in vertical_mark[col]:
                            # Works well as long as dataframe is smaller than ~ 30k elements
                            df_sort = df_tmp_group.apply(
                                lambda x: x.iloc[np.argmin(np.abs(x[col] - v))]
                            )
                            col_values = np.sort(df_sort[col].values)
                            if scale == 8:
                                scale = 1
                            for index, row in df_sort.iterrows():
                                if np.abs(row[col] - v) > 1.0:
                                    break
                                # The one for the plot above
                                text = hv.Text(
                                    row[x_axis] + del_x,
                                    max_y - del_y * 0.1 * scale,
                                    f"{col}={v:.2f}{latexify.get_unit(col)}",
                                    fontsize=self.vertical_mark_fontsize,
                                )
                                mark = (
                                    hv.VLine(
                                        x=row[x_axis], label=col + "=" + str(v)
                                    ).opts(
                                        color="black",
                                        ylim=(min_y - del_y * 0.1, max_y + del_y * 0.1),
                                    )
                                    * text
                                )
                                param_plot = param_plot * mark
                                # For the derivatives
                                text = hv.Text(
                                    row[x_axis] + del_x,
                                    max_y_deriv - del_y_deriv * 0.1 * scale,
                                    f"{col}={v:.2f}{latexify.get_unit(col)}",
                                    fontsize=self.vertical_mark_fontsize,
                                )
                                mark = (
                                    hv.VLine(
                                        x=row[x_axis], label=col + "=" + str(v)
                                    ).opts(
                                        color="black",
                                        ylim=(
                                            min_y_deriv - del_y_deriv * 0.1,
                                            max_y_deriv + del_y_deriv * 0.1,
                                        ),
                                    )
                                    * text
                                )
                                deriv_plot = deriv_plot * mark
                                scale += 1
                    t2 = timer()
                    print("Creating marks done in {} s".format(t2 - t))
                    t = timer()

                # Add second y-axis if given
                if twin is not None:
                    param_plot = param_plot * twin
                    if (
                        "heatmap" not in deriv_method
                        or "hexbin" != deriv_method
                        or not hexbin[1]
                    ):
                        deriv_plot = deriv_plot * twin

                layout = param_plot + deriv_plot

                opts_arg = {}  # Currently empty. Maybe useful in further iterations

                scatter_kwargs = {}
                area_kwargs = {}

                for k in kwargs:
                    scatter_kwargs[k] = kwargs[k]

                if self.backend == "matplotlib":
                    area_kwargs["edgecolor"] = None
                    area_kwargs["color"] = "black"
                    for k in kwargs:
                        area_kwargs[k] = kwargs[k]

                layout_kwargs = {}
                if self.backend == "bokeh":
                    layout_kwargs["width"] = width
                    layout_kwargs["height"] = height
                else:
                    layout_kwargs["fig_inches"] = fig_inches

                # Matplotlib uses a horrible colormap as default...
                curve_kwargs = kwargs.copy()
                if "percentile" in globals():
                    if self.backend == "matplotlib":
                        if len(percentile) <= 10:
                            curve_kwargs["color"] = hv.Cycle("tab10")
                        elif len(percentile) <= 20:
                            curve_kwargs["color"] = hv.Cycle("tab20")
                    else:
                        if len(percentile) <= 10:
                            curve_kwargs["color"] = hv.Cycle("Category10")
                        elif len(percentile) <= 20:
                            curve_kwargs["color"] = hv.Cycle("Category20")

                if errorband or param_method == "errorband":
                    both_plots = layout.opts(
                        opts.Area(
                            xticks=xticks,
                            xaxis="bottom",
                            fontsize=self.font_dic,
                            show_grid=True,
                            show_legend=True,
                            **area_kwargs,
                        ),
                        opts.Scatter(
                            xticks=20,
                            xaxis="bottom",
                            fontsize=self.font_dic,
                            show_grid=True,
                            show_legend=True,
                            **scatter_kwargs,
                        ),
                        opts.Layout(**layout_kwargs),
                    ).cols(1)
                elif "percentile" in globals() or param_method == "percentile":
                    both_plots = layout.opts(
                        opts.Area(
                            xticks=xticks,
                            xaxis="bottom",
                            fontsize=self.font_dic,
                            show_grid=True,
                            show_legend=True,
                            **area_kwargs,
                        ),
                        opts.Scatter(
                            xticks=20,
                            xaxis="bottom",
                            fontsize=self.font_dic,
                            show_grid=True,
                            show_legend=True,
                            **scatter_kwargs,
                        ),
                        opts.Curve(**curve_kwargs),
                        opts.Layout(**layout_kwargs),
                    ).cols(1)
                else:
                    if (not hexbin[0] and not hexbin[1]) and (
                        not "hexbin" == param_method and not "hexbin" == deriv_method
                    ):
                        if "heatmap" in deriv_method:
                            both_plots = layout.opts(
                                opts.Scatter(
                                    xticks=xticks,
                                    xaxis="bottom",
                                    fontsize=self.font_dic,
                                    show_grid=True,
                                    show_legend=True,
                                    xlabel=latexify.parse_word(x_axis),
                                    **scatter_kwargs,
                                ),
                                opts.HeatMap(
                                    # width=width,
                                    logz=True,
                                    xaxis=None,
                                    colorbar=True,
                                    cmap="viridis",
                                ),
                                opts.Layout(**layout_kwargs),
                            ).cols(1)
                        else:
                            both_plots = layout.opts(
                                opts.Scatter(
                                    xticks=xticks,
                                    xaxis="bottom",
                                    fontsize=self.font_dic,
                                    show_grid=True,
                                    show_legend=True,
                                    xlabel=latexify.parse_word(x_axis),
                                    **scatter_kwargs,
                                ),
                                opts.Layout(**layout_kwargs),
                            ).cols(1)
                    elif (hexbin[0] and hexbin[1]) or (
                        "hexbin" == deriv_method and "hexbin" == param_method
                    ):
                        both_plots = layout.opts(
                            opts.HexTiles(**opts_arg), opts.Layout(**layout_kwargs)
                        ).cols(1)
                    else:
                        both_plots = layout.opts(
                            opts.Scatter(
                                xticks=xticks,
                                xaxis="bottom",
                                fontsize=self.font_dic,
                                show_grid=True,
                                show_legend=True,
                                xlabel=latexify.parse_word(x_axis),
                                **scatter_kwargs,
                            ),
                            opts.HexTiles(**opts_arg),
                            opts.Layout(**layout_kwargs),
                        ).cols(1)

                if self.backend == "matplotlib":
                    both_plots = both_plots.opts(sublabel_format="", tight=True)
                if hist[0]:
                    print("Histogram for the upper plot is not yet supported.")
                elif by is not None:
                    param_opts = param_plot.opts(xaxis="bare")
                else:
                    param_opts = param_plot.opts(xaxis="bare")

                t2 = timer()
                print("Setting options done in {} s".format(t2 - t))
                t = timer()

                renderer = hv.Store.renderers[self.backend].instance(fig="png", dpi=300)

                i = 0
                if prefix is None:
                    prefix = "plt_line_"
                    if scatter:
                        prefix = "plt_scatter_"
                save = (
                    plot_path
                    + prefix
                    + x_axis
                    + "_"
                    + out_par
                    + "_"
                    + "{:03d}".format(i)
                )
                while os.path.isfile(save + ".png"):
                    i = i + 1
                    save = (
                        plot_path
                        + prefix
                        + x_axis
                        + "_"
                        + out_par
                        + "_"
                        + "{:03d}".format(i)
                    )
                t2 = timer()
                print("Everything else done in {} s".format(t2 - t), flush=True)
                if self.backend == "bokeh":
                    print("Plotting", flush=True)
                    hvplot.show(both_plots)
                    self.plots.append(both_plots)
                    t2 = timer()
                    print("Plotting done in {}s".format(t2 - t), flush=True)
                else:
                    filetype = ".png"
                    if datashade:
                        filetype = ".html"
                    self.plots.append(both_plots)
                    print("Saving to " + save + filetype, flush=True)
                    renderer.save(both_plots, save)
                    display_file = save
                    if plot_singles:
                        for j, pl in enumerate(both_plots):
                            which_plot = "_outParam_"
                            if j > 0:
                                which_plot = "_deriv_"
                            i = 0
                            save = (
                                plot_path
                                + prefix
                                + x_axis
                                + "_"
                                + out_par
                                + which_plot
                                + "{:03d}".format(i)
                            )
                            while os.path.isfile(save + ".png"):
                                i = i + 1
                                save = (
                                    plot_path
                                    + prefix
                                    + x_axis
                                    + "_"
                                    + out_par
                                    + which_plot
                                    + "{:03d}".format(i)
                                )
                            pl = pl.opts(
                                opts.Scatter(
                                    xticks=xticks,
                                    xaxis="bottom",
                                    fontsize=self.font_dic,
                                    show_grid=True,
                                    show_legend=True,
                                    **scatter_kwargs,
                                )
                            ).opts(fig_inches=fig_inches, aspect=aspect, xaxis="bottom")
                            renderer.save(pl, save)
                    t2 = timer()
                    try:
                        from IPython.display import Image, display

                        display(Image(display_file + filetype, width=width))
                    except:
                        pass

                    print("Saving done in {}s".format(t2 - t), flush=True)

            if sort:
                i = 0
                if n_plots is None:
                    n_plots = 9999999
                while len(sorted_tuples) > 0 and i < n_plots:
                    p, v = sorted_tuples.pop()
                    in_params_2 = [p]
                    v_max = v
                    if log[1]:
                        while (
                            len(sorted_tuples) > 0
                            and np.abs(v_max) - np.abs(sorted_tuples[-1][1]) < 15
                        ):
                            p, v = sorted_tuples.pop()
                            in_params_2.append(p)
                            if len(in_params_2) == max_per_deriv:
                                break
                    else:
                        while (
                            len(sorted_tuples) > 0
                            and np.abs(sorted_tuples[-1][1] / v_max) > 0.1
                        ):
                            p, v = sorted_tuples.pop()
                            in_params_2.append(p)
                            if len(in_params_2) == max_per_deriv:
                                break
                    print(f"Plotting for {in_params_2}")
                    plot_helper(
                        df_tmp_out, in_params=in_params_2, prefix=prefix, **kwargs
                    )
                    i += 1
            else:
                # Plot for every input parameter
                for in_param in in_params:
                    plot_helper(
                        df_tmp_out,
                        in_params=[in_param],
                        prefix=prefix + "_" + in_param,
                        **kwargs,
                    )

    def plot_grid_one_param(
        self,
        out_param,
        y_axis,
        x_axis="step",
        twin_axis=None,
        by=None,
        hue="type",
        col_wrap=4,
        trajectories=None,
        width=1959,
        height=1224,
        log=[False, False],
        vertical_mark=None,
        cross_mark=None,
        datashade=False,
        prefix=None,
        alpha=1,
        plot_path="pics/",
        yticks=10,
        xticks=10,
        decimals=-3,
        rolling_avg=20,
        kind="scatter",
        plot_singles=False,
        s=None,
        formatter_limits=None,
        **kwargs,
    ):
        """
        Plot a grid for comparing multiple output parameters or
        multiple derivatives across one output parameter.
        Only uses cached and computed data!

        Parameters
        ----------
        out_param : string
            Use this output parameter as reference, i.e. if y-axis consists
            of derivatives, then those are sensitivities towards the output
            parameter. If the y-axis are output parameters, then out_param
            can be any parameter.
        y_axis : List of string
            The name of the column for the y-axis for each plot.
        x_axis : string
            The column for the x-axis.
        twin_axis : string
            Plot a second y-axis for every plot using the column given
            by "twin_axis". Works only with matplotlib atm. Does not
            take "by" into account and might look cluttered with multiple
            elements from "by".
        by : String
            String for groupby.
            Can be either "trajectory" or "type" (recommended).
        hue : string
            Define the column to colorize multiple outputs in one plot.
        col_wrap : int
            Number of plots per column
        trajectories : List of int or list of string
            If int: the index of the trajectories to plot from column "trajectory".
            If string: the type name of the trajectories to plot from column "type".
            If None is given, all trajectories will be plotted.
        width : int
            The width of the plot (bokeh) or the relative width of the plot
            (matplotlib).
        height : int
            The height of the plot (bokeh) or the relative height of the plot
            (matplotlib).
        log : List of bools
            Plot the left y-axis (log[0]) with logarithmic scale or the right
            y-axis (log[1]) with logarithmic scale.
        vertical_mark : dic of list
            A dictionary containing column names and values where a horizontal
            line should be created whenever the x_axis value intersects
            with the given value, i.e. {"T": [273, 235]} with x_axis in time
            marks all times, where a trajectory reached that temperature.
            Recommended to use with a single trajectory.
        cross_mark : dic of list
            A dictionary containing column names and values where a cross
            should be created whenever the x_axis value intersects
            with the given value, i.e. {"T": [273, 235]} with x_axis in time
            marks all times, where a trajectory reached that temperature.
            Recommended to use with a single trajectory.
        datashade : bool
            Use datashade to plot results.
            Not yet implemented/tested.
        prefix : string
            Prefix to add to the filename.
        alpha : float
            Alpha value to use on the plot aligned to the left y-axis.
        plot_path : string
            Path to the folder to save the image.
        yticks : int
            Number of ticks on all y-axis.
        xticks : int
            Number of ticks on all x-axis.
        decimals : int
            For rounding the right y-axis, if provided by "twin_axis".
            From numpy: Number of decimal places to round to (default: 0).
            If decimals is negative, it specifies the number of
            positions to the left of the decimal point.
        rolling_avg : int
            Number of consecutive rows for a rolling average
            for the left y-axis.
        kind : string
            "scatter" for a scatter plot,
            "hexbin" for hexagonal bins with logarithmic count
            and viridis colormap, else defaults to line plot.
        plot_singles : bool
            Plot every plot as an individual plot in addition to the grid of
            plots.
        s : int
            Can be used to adjust the size of the scatter dots.
        formatter_limits : tuple of ints
            Lower and upper limits for formatting x- and y-axis.
        kwargs : dict
            Keyword arguments are passed down matplotlib.
        """
        import hvplot.pandas
        from holoviews import opts
        import holoviews as hv
        import dask.array as da
        import math
        import pandas
        from holoviews.operation.datashader import datashade as dsshade

        dsshade.dynamic = False
        fontscale = width / 2200
        if formatter_limits is not None:
            matplotlib.rcParams["axes.formatter.limits"] = formatter_limits

        df = self.cache
        if df is None:
            print("Cached data is None. Make sure to cache your data using")
            print("self.cache_data()\nABORTING")
            return
        hv.extension(self.backend)

        aspect = width / height
        if s is None:
            scatter_size = int(height / 200)
        else:
            scatter_size = s

        fig_inches = width / 300
        if width < height:
            fig_inches = height / 300
        layout_kwargs = {}
        if self.backend == "bokeh":
            layout_kwargs["width"] = width
            layout_kwargs["height"] = height
        else:
            layout_kwargs["fig_inches"] = fig_inches

        if kind == "hexbin":
            datashade = False

        plot_list = []
        if "Output Parameter" in df:
            df_tmp_out = df.loc[df["Output Parameter"] == out_param]
        else:
            df_tmp_out = df
        # df_tmp_out["qi"] = da.fabs(df_tmp_out["qi"]) # sign error?
        if trajectories is not None:
            if isinstance(trajectories[0], int):
                df_tmp_out = df_tmp_out.loc[df_tmp_out["trajectory"].isin(trajectories)]
            else:
                df_tmp_out = df_tmp_out.loc[df_tmp_out["type"].isin(trajectories)]
        # This is for the matplotlib backend
        # For bokeh, see https://github.com/holoviz/holoviews/issues/396
        twin = None
        if twin_axis is not None and self.backend == "matplotlib":
            lower_y = np.around(df_tmp_out[twin_axis].min(), decimals=decimals)
            upper_y = np.around(df_tmp_out[twin_axis].max(), decimals=decimals)
            tick_size = (upper_y - lower_y) / yticks

            def twinx(plot, element):
                ax = plot.handles["axis"]
                twinax = ax.twinx()
                twinax.set_ylim(
                    (lower_y - tick_size * 0.75, upper_y + tick_size * 0.75)
                )
                twinax.set_yticks(
                    np.arange(lower_y, upper_y + tick_size * 0.75, tick_size)
                )
                twinax.set_ylabel(
                    latexify.parse_word(twin_axis)
                    + " "
                    + latexify.get_unit(twin_axis, brackets=True)
                )
                plot.handles["axis"] = twinax

            if log[1]:
                df_tmp_out[twin_axis] = da.log(da.fabs(df_tmp_out[twin_axis]))
            twin = (
                df_tmp_out.hvplot.scatter(
                    x=x_axis,
                    y=twin_axis,
                    color="gray",
                    datashade=datashade,
                    legend=False,
                )
                .opts(initial_hooks=[twinx], apply_ranges=False)
                .opts(opts.Scatter(s=scatter_size))
            )

        add_cols = []
        if vertical_mark is not None:
            add_cols = list(vertical_mark.keys())
            if x_axis in add_cols:
                add_cols.remove(x_axis)

        for y in y_axis:
            marks = None
            if by is not None:
                add_col_tmp = None
                if y in add_cols:
                    add_cols.remove(y)
                    add_col_tmp = y

                if y == x_axis:
                    df_group = df_tmp_out[[x_axis, by] + add_cols]
                else:
                    df_group = df_tmp_out[[x_axis, y, by] + add_cols]
                types = df_group[by].unique()
                types = np.sort(types[::-1])
                if rolling_avg is not None:
                    for ty in types:
                        df_roll = df_group.loc[df_group[by] == ty]
                        series = df_roll[y].rolling(rolling_avg, min_periods=1).mean()
                        series.index = df_group.loc[df_group[by] == ty].index
                        df_group.update(series)
                if log[0]:
                    # Apply should be more expensive
                    df_group[y] = da.log(da.fabs(df_group[y]))

                min_x = df_group[x_axis].min()
                max_x = df_group[x_axis].max()
                min_y = df_group[y].min()
                max_y = df_group[y].max()

                del_x = (max_x - min_x) * 0.1
                del_y = max_y - min_y

                # datashade cannot handle only zero valued plots
                if min_y == max_y and datashade:
                    continue
                if datashade and df_group.empty:
                    continue

                if min_y == max_y:
                    min_y = max_y - 1
                    max_y = max_y + 1
                    del_y = 2

                if kind == "scatter":
                    plot_func = df_group.hvplot.scatter
                    if datashade:
                        options = opts.Scatter(show_grid=True)
                    else:
                        options = opts.Scatter(s=scatter_size, show_grid=True)
                elif kind == "hexbin":

                    def agg(x):
                        # print(f"{y}: {np.shape(x)} -- {np.sum(x)}, {np.log(np.sum(x))}")
                        return np.log(np.sum(x))

                    plot_func = df_group.hvplot.hexbin
                    if self.backend == "matplotlib":
                        options = opts.HexTiles(
                            colorbar=False,
                            cmap="viridis",
                            logz=False,
                            show_grid=True,
                            gridsize=int(np.ceil(width / 30)),
                            aggregator=agg,
                        )
                    else:
                        options = opts.HexTiles(
                            colorbar=False,
                            logz=False,
                            show_grid=True,
                            tools=["hover"],
                            gridsize=int(np.ceil(width / 30)),
                            aggregator=agg,
                        )
                else:
                    plot_func = df_group.hvplot.line
                    if self.backend == "bokeh":
                        options = opts.Curve(
                            line_width=self.vertical_mark_fontsize - 2, show_grid=True
                        )
                    else:
                        options = opts.Curve(
                            linewidth=self.vertical_mark_fontsize - 4, show_grid=True
                        )

                if vertical_mark is not None:
                    if by is not None:
                        df_tmp = df_group.groupby(by)
                    else:
                        df_tmp = df_group

                    for col in vertical_mark:
                        for v in vertical_mark[col]:
                            if y == col:
                                df_sort = df_tmp.apply(
                                    lambda x: x.iloc[np.argmin(np.abs(x[col] - v))]
                                )
                            else:
                                # Works well as long as dataframe is smaller than ~ 30k elements
                                df_sort = df_tmp.apply(
                                    lambda x: x.iloc[np.argmin(np.abs(x[col] - v))]
                                )
                            col_values = np.sort(df_sort[col].values)

                            for index, row in df_sort.iterrows():
                                row_col = row[col]

                                if np.abs(row_col - v) > 1.0:
                                    break
                                text = hv.Text(
                                    row[x_axis] + del_x,
                                    max_y - del_y * 0.1,
                                    col + "=" + str(v) + latexify.get_unit(col),
                                    fontsize=self.vertical_mark_fontsize,
                                )
                                if marks is None:
                                    marks = (
                                        hv.VLine(
                                            x=row[x_axis], label=col + "=" + str(v)
                                        ).opts(
                                            color="black",
                                            ylim=(
                                                min_y - del_y * 0.1,
                                                max_y + del_y * 0.1,
                                            ),
                                        )
                                        * text
                                    )
                                else:
                                    marks = (
                                        marks
                                        * hv.VLine(
                                            x=row[x_axis], label=col + "=" + str(v)
                                        ).opts(
                                            color="black",
                                            ylim=(
                                                min_y - del_y * 0.1,
                                                max_y + del_y * 0.1,
                                            ),
                                        )
                                        * text
                                    )
                if cross_mark is not None:

                    def add_marks(df_tmp, marks):
                        for col in cross_mark:
                            df_mark = df_tmp.loc[df_tmp[col].isin(cross_mark[col])]
                            if marks is None:
                                marks = (
                                    df_mark.hvplot.scatter(
                                        x=x_axis,
                                        y=y,
                                        color="black",
                                        marker="x",
                                        datashade=datashade,
                                        legend=False,
                                    )
                                    .opts(apply_ranges=False)
                                    .opts(opts.Scatter(s=scatter_size))
                                )
                            else:
                                marks = (
                                    marks
                                    * df_mark.hvplot.scatter(
                                        x=x_axis,
                                        y=y,
                                        color="black",
                                        marker="x",
                                        datashade=datashade,
                                        legend=False,
                                    )
                                    .opts(apply_ranges=False)
                                    .opts(opts.Scatter(s=scatter_size))
                                )
                        return marks

                    if by is not None:
                        for byby in df_group[by].unique():
                            df_tmp = df_group.loc[df_group[by] == byby]
                            marks = add_marks(df_tmp, marks)
                    else:
                        df_tmp = df_group
                        marks = add_marks(df_tmp, marks)

                if not datashade:
                    cmap_values = []
                    for ty in types:
                        cmap_values.append(self.cmap[ty])
                    if twin is not None:
                        cmap_values.append("gray")
                        types = np.append(types, latexify.parse_word(twin_axis))
                    lim_multiplier = 0.1
                    if twin is not None:
                        lim_multiplier = 0.7
                    if self.backend == "matplotlib":
                        if len(plot_list) == 0 and kind != "hexbin":
                            overlay = hv.NdOverlay(
                                {
                                    types[i]: hv.Scatter((np.NaN, np.NaN)).opts(
                                        opts.Scatter(
                                            s=scatter_size * 8, color=cmap_values[i]
                                        )
                                    )
                                    for i in range(len(types))
                                }
                            )
                            plot_list.append(
                                plot_func(
                                    x=x_axis,
                                    y=y,
                                    by=by,
                                    color=cmap_values,
                                    label=None,
                                    ylabel=latexify.parse_word(y),
                                    xlabel=latexify.parse_word(x_axis),
                                    datashade=datashade,
                                    alpha=alpha,
                                    legend=False,
                                )
                                .opts(options)
                                .opts(
                                    title="Values of of {}".format(
                                        latexify.parse_word(y)
                                    ),
                                    aspect=aspect,
                                    ylim=(
                                        min_y - del_y * lim_multiplier,
                                        max_y + del_y * lim_multiplier,
                                    ),
                                    xlim=(min_x, max_x),
                                    yticks=yticks,
                                    xticks=xticks,
                                    fontscale=fontscale,
                                )
                                * overlay
                            )
                        else:
                            plot_list.append(
                                plot_func(
                                    x=x_axis,
                                    y=y,
                                    by=by,
                                    color=cmap_values,
                                    label=None,
                                    ylabel=latexify.parse_word(y),
                                    xlabel=latexify.parse_word(x_axis),
                                    datashade=datashade,
                                    alpha=alpha,
                                    legend=False,
                                )
                                .opts(options)
                                .opts(
                                    title="Values of of {}".format(
                                        latexify.parse_word(y)
                                    ),
                                    aspect=aspect,
                                    ylim=(
                                        min_y - del_y * lim_multiplier,
                                        max_y + del_y * lim_multiplier,
                                    ),
                                    xlim=(min_x, max_x),
                                    yticks=yticks,
                                    xticks=xticks,
                                    fontscale=fontscale,
                                )
                            )
                        if marks is not None:
                            plot_list[-1] = plot_list[-1] * marks
                        if twin is not None:
                            plot_list[-1] = plot_list[-1] * twin
                    else:
                        param_plot = (
                            df_group[df_group[y] != 0]
                            .hvplot.scatter(
                                x=x_axis,
                                y=y,
                                by=by,
                                title="Values of of {}".format(latexify.parse_word(y)),
                                label=None,
                                datashade=datashade,
                                alpha=alpha,
                            )
                            .opts(
                                opts.Scatter(size=scatter_size, fontscale=fontscale),
                                **layout_kwargs,
                            )
                        )

                else:
                    lim_multiplier = 0.1
                    if twin is not None:
                        lim_multiplier = 0.7
                    if kind == "hexbin":
                        cmap = "viridis"
                    if len(plot_list) == 0 and kind != "hexbin":
                        cmap = {}
                        for ty in types:
                            cmap[ty] = self.cmap[ty]

                        overlay = hv.NdOverlay(
                            {
                                types[i]: hv.Scatter((np.NaN, np.NaN)).opts(
                                    opts.Scatter(
                                        s=scatter_size * 8, color=cmap[types[i]]
                                    )
                                )
                                for i in range(len(types))
                            }
                        )

                        plot_list.append(
                            plot_func(
                                x=x_axis,
                                y=y,
                                by=by,
                                cmap=cmap,
                                label=None,
                                ylabel=latexify.parse_word(y),
                                xlabel=latexify.parse_word(x_axis),
                                datashade=datashade,
                                width=width,
                                height=height,
                                dynamic=False,
                                ylim=(
                                    min_y - del_y * lim_multiplier,
                                    max_y + del_y * lim_multiplier,
                                ),
                                xlim=(min_x, max_x),
                                dynspread=True,
                                yticks=yticks,
                                xticks=xticks,
                                aspect=aspect,
                            )
                            .opts(options)
                            .opts(
                                show_grid=True,
                                fontscale=fontscale,
                                title="Values of of {}".format(latexify.parse_word(y)),
                            )
                            * overlay
                        )

                    else:
                        plot_list.append(
                            plot_func(
                                x=x_axis,
                                y=y,
                                by=by,
                                cmap=cmap,
                                label=None,
                                ylabel=latexify.parse_word(y),
                                xlabel=latexify.parse_word(x_axis),
                                datashade=datashade,
                                width=width,
                                height=height,
                                dynamic=False,
                                ylim=(
                                    min_y - del_y * lim_multiplier,
                                    max_y + del_y * lim_multiplier,
                                ),
                                xlim=(min_x, max_x),
                                dynspread=True,
                                yticks=yticks,
                                xticks=xticks,
                                aspect=aspect,
                            )
                            .opts(options)
                            .opts(
                                show_grid=True,
                                fontscale=fontscale,
                                title="Values of of {}".format(latexify.parse_word(y)),
                            )
                        )

                    if marks is not None:
                        plot_list[-1] = plot_list[-1] * marks
                    if twin is not None:
                        plot_list[-1] = plot_list[-1] * twin
                if add_col_tmp is not None:
                    add_cols.append(add_col_tmp)
            else:
                if y == x_axis:
                    df_group = df_tmp_out[[x_axis, "trajectory"]]
                else:
                    df_group = df_tmp_out[[x_axis, y, "trajectory"]]

                if rolling_avg is not None:
                    series = df_group[y].rolling(rolling_avg, min_periods=1).mean()
                    df_group.update(series)

                if log:
                    # Apply should be more expensive
                    df_group[y] = da.log(da.fabs(df_group[y]))
                param_plot = plot_func(
                    x=x_axis,
                    y=y,
                    title="Values of of {}".format(latexify.parse_word(y)),
                    label=None,
                    datashade=datashade,
                ).opts(**layout_kwargs)
        if len(plot_list) > 1:
            all_plots = plot_list[0] + plot_list[1]
            for i in range(len(plot_list) - 2):
                all_plots = all_plots + plot_list[i + 2]
        else:
            all_plots = plot_list[0]
        # layout_kwargs = {}
        # if self.backend == "bokeh":
        #     layout_kwargs["width"] = width
        #     layout_kwargs["height"] = height
        # else:
        #     layout_kwargs["fig_size"] = height/2

        scatter_kwargs = {}

        for k in kwargs:
            scatter_kwargs[k] = kwargs[k]

        final_plots = all_plots.opts(
            opts.Scatter(
                xticks=xticks,
                xaxis="bottom",
                # fontsize=self.font_dic,
                show_grid=True,
                show_legend=True,
                **scatter_kwargs,
            ),
            opts.Layout(**layout_kwargs),
        ).cols(col_wrap)

        if self.backend == "matplotlib":
            final_plots = final_plots.opts(sublabel_format="", tight=True)

        if datashade:
            final_plots = final_plots.opts(plot=dict(width=width, height=height))

        renderer = hv.Store.renderers[self.backend].instance(fig="png", dpi=300)

        i = 0
        if prefix is None:
            prefix = "plt_grid_"

        if self.backend == "bokeh":
            hvplot.show(final_plots)
            self.plots.append(final_plots)
        else:
            filetype = ".png"
            self.plots.append(final_plots)

            save = plot_path + prefix + x_axis + "_" + "{:03d}".format(i)
            while os.path.isfile(save + filetype):
                i = i + 1
                save = plot_path + prefix + x_axis + "_" + "{:03d}".format(i)

            renderer.save(final_plots, save)
            display_file = save
            # Store every image as an individual one as well
            if plot_singles:
                for j, pl in enumerate(final_plots):
                    y_name = y_axis[j]
                    i = 0
                    save = (
                        plot_path + prefix + x_axis + "_" + y_name + "_{:03d}".format(i)
                    )
                    while os.path.isfile(save + filetype):
                        i = i + 1
                        save = (
                            plot_path
                            + prefix
                            + x_axis
                            + "_"
                            + y_name
                            + "_{:03d}".format(i)
                        )

                    pl = pl.opts(
                        opts.Scatter(
                            xticks=xticks,
                            xaxis="bottom",
                            fontsize=self.font_dic,
                            show_grid=True,
                            show_legend=True,
                            **scatter_kwargs,
                        )
                    ).opts(aspect=aspect, **layout_kwargs)
                    print(f"Plot to {save}")
                    renderer.save(pl, save)
            try:
                from IPython.display import Image, display

                display(Image(display_file + filetype, width=width))
            except:
                pass

    def get_mse(
        self,
        out_params,
        others_df=None,
        others_path=None,
        in_params=None,
        ratio_type="adjusted",
        ratio_window=None,
        kind="mse",
        sens_kind="mean",
    ):
        """
        Create a pandas.Dataframe with columns
        MSE, Sensitivity, Output Parameter

        Parameters
        ----------
        out_params : list of string
            List of model output parameters to get the sensitivities for.
        others_df : Dataframe
            Dataframe with perturbed ensembles.
        others_path : path
            Path to dataframes with perturbed ensembles.
        in_params : list of string
            List of model parameters to consider.
        ratio_type : string
            "vanilla": Use the derivative ratio in the file.
            "adjusted": Can be added to any to any type below where the sensitivity
            is adjusted to the parameter value such that perturbing this value by a
            certain percentage gives an approximation of the resulting error/difference
            for any given hydrometeor.
            "per_timestep": Use the highest derivative per timestep as denominator.
            "window": Use the highest derivative in the given window by min_x and max_x.
            "per_xaxis": Use the highest derivative per x_axis value. If x_axis is "timestep"
            it is the same as "per_timestep".
            "x_per_out_param": Replace 'x' with any other option than "vanilla". Use the highest
            derivative but per output parameter. (that *should* be the vanilla version)
            "x_weighted": Append this to any ratio type to use the inverse of the
            output parameter value as weight. Only works with "x_per_out_param".
        ratio_window : dic of list
            Overides ratio_type and switches to a derivative ratio calculation
            per output param if "ratio_type" has "per_out_param" in it.
            Calculate the derivative ratio in windows
            where the key is a column name and the list consists of values
            at which a new window starts, i.e. {"T": [235, 273]} results
            in three windows with T < 235K, 235 <= T < 273K and 237K <= T.
        kind : string
            How to reduce the error from ensembles.
            mse: Calculate mean squared error
            maxse: Calculate maximum squared error
            nozeromse: Calculate mean squared error ignoring time steps
                where all simulations have zero values.
            sum : Cumulative squared error
            me : Mean error
            mae : Mean absolute error
        sens_kind : string
            How to reduce the predicted error from sensitivities.
            Be aware, that sensitivities can be calculated as squared
            predicted error already.
            max : Max error
            mean : Mean error
            squared_mean : Squared mean error

        Returns
        -------
        pandas.Dataframe with MSE, Sensitivity, Output Parameter and Perturbed
        Parameter
        """
        import pandas

        pandas.options.mode.chained_assignment = None  # default='warn'

        mean = self.cache
        if mean is None:
            print("Cached data is None. Make sure to cache your data using")
            print("self.cache_data()\nABORTING")
            return
        min_x = np.min(mean["time"])
        max_x = np.max(mean["time"])
        if others_df is None and others_path is None:
            print(
                "Either provide a loaded dataframe others_df or a path to the other files"
            )
            return
        if others_df is None and in_params is None:
            print("You need to provide in_params in addition to to others_df")
            return
        if kind == "mse":
            error_key = "MSE"
        elif kind == "maxse":
            error_key = "Max Error"
        elif kind == "nozeromse":
            error_key = "MSE (no zero)"
        elif kind == "sum":
            error_key = "Cumulative Squared Error"
        elif kind == "me":
            error_key = "Mean Error"
        elif kind == "mae":
            error_key = "Mean Absolute Error"

        if others_path is not None:
            files = sorted(glob(others_path + "*.nc_wcb"))
            df_dic = {
                error_key: np.asarray([]),
                "Sensitivity": np.asarray([]),
                "Output Parameter": np.asarray([]),
                "Perturbed Parameter": np.asarray([]),
                "Ratio Type": np.asarray([]),
            }
            # Pre calculate the sensitivities
            sens_dic = {}
            mean_dic = {}
            for i in pb(range(len(out_params))):
                # out_param in out_params:
                out_param = out_params[i]
                mean_dic[out_param] = np.reshape(
                    np.asarray(
                        mean.loc[mean["Output Parameter"] == out_param][out_param]
                    ),
                    (
                        len(
                            mean.loc[mean["Output Parameter"] == out_param][
                                out_param
                            ].index
                        ),
                        1,
                        1,
                    ),
                )
                # print(mean["time"])
                if isinstance(ratio_type, list):
                    sens_dic[out_param] = {}
                    for rt in ratio_type:
                        sens_dic[out_param][rt] = self._recalc_ratios(
                            mean.loc[mean["Output Parameter"] == out_param],
                            rt,
                            ratio_window,
                            in_params,
                        )
                else:
                    sens_dic[out_param] = self._recalc_ratios(
                        mean.loc[mean["Output Parameter"] == out_param],
                        ratio_type,
                        ratio_window,
                        in_params,
                    )

            for i in pb(range(len(files))):
                f = files[i]
                perturbed_param = "d" + f.split("/")[-1][0:-7]
                if perturbed_param not in in_params:
                    continue
                ds = xr.open_dataset(f, decode_times=False)[out_params]  #
                # print(f"\n{i}: {np.min(ds.time)}, {np.max(ds.time)}")
                ds = ds.sel(time=np.arange(min_x, max_x + 20, 20)).compute()
                for out_param in out_params:

                    def add_to_df(sens_df, rt):
                        if kind == "mse":
                            mean_squared_error = [
                                np.mean((ds[out_param] - mean_dic[out_param]) ** 2)
                            ]
                        if kind == "mae":
                            mean_squared_error = [
                                np.mean(np.abs(ds[out_param] - mean_dic[out_param]))
                            ]
                        if kind == "me":
                            mean_squared_error = [
                                np.mean((ds[out_param] - mean_dic[out_param]))
                            ]
                        elif kind == "maxse":
                            mean_squared_error = [
                                np.max((ds[out_param] - mean_dic[out_param]) ** 2)
                            ]
                        elif kind == "nozeromse":
                            mean_squared_error = (
                                ds[out_param] - mean_dic[out_param]
                            ) ** 2
                            shape = np.shape(mean_squared_error)
                            mean_squared_error = mean_squared_error.values.flatten()
                            mean_squared_error[mean_squared_error == 0] = np.nan
                            mean_squared_error = np.reshape(mean_squared_error, shape)
                            mean_squared_error = [np.nanmean(mean_squared_error)]
                        elif kind == "sum":
                            mean_squared_error = [
                                np.sum((ds[out_param] - mean_dic[out_param]) ** 2)
                            ]
                        df_dic[error_key] = np.append(
                            df_dic[error_key], mean_squared_error
                        )
                        if sens_kind == "max":
                            sens_idx = np.argmax(np.abs(sens_df[perturbed_param]))
                            df_dic["Sensitivity"] = np.append(
                                df_dic["Sensitivity"],
                                [sens_df[perturbed_param].iloc[sens_idx]],
                            )
                        elif sens_kind == "mean":
                            df_dic["Sensitivity"] = np.append(
                                df_dic["Sensitivity"],
                                [np.mean(sens_df[perturbed_param])],
                            )
                        elif sens_kind == "squared_mean":
                            df_dic["Sensitivity"] = np.append(
                                df_dic["Sensitivity"],
                                [
                                    np.mean(
                                        sens_df[perturbed_param]
                                        * sens_df[perturbed_param]
                                    )
                                ],
                            )

                        df_dic["Output Parameter"] = np.append(
                            df_dic["Output Parameter"], [out_param]
                        )
                        df_dic["Perturbed Parameter"] = np.append(
                            df_dic["Perturbed Parameter"], [perturbed_param]
                        )
                        df_dic["Ratio Type"] = np.append(df_dic["Ratio Type"], [rt])

                    if isinstance(ratio_type, list):
                        for rt in ratio_type:
                            add_to_df(sens_dic[out_param][rt], rt)
                    else:
                        add_to_df(sens_dic[out_param], ratio_type)
        else:
            if in_params is None:
                in_params = np.unique(others_df["Perturbed Parameter"])

            # Calculate MSE
            df_dic = {
                error_key: np.asarray([]),
                "Sensitivity": np.asarray([]),
                "Output Parameter": np.asarray([]),
                "Perturbed Parameter": np.asarray([]),
                "Ratio Type": np.asarray([]),
            }
            for i in pb(range(len(out_params))):
                out_param = out_params[i]
                tmp_df = mean.loc[mean["Output Parameter"] == out_param]
                mean_values = np.reshape(
                    np.asarray(tmp_df[out_param]), (1, 1, len(tmp_df[out_param].index))
                )

                def add_to_df(sens_df, rt):
                    if kind == "mse":
                        mean_squared_error = [
                            np.mean(
                                (
                                    others_df.sel({"Perturbed Parameter": mp})[
                                        out_param
                                    ]
                                    - mean_values
                                )
                                ** 2
                            )
                            for mp in in_params
                        ]
                    elif kind == "maxse":
                        # unfortunately numpy uses a lot of memory. This works only for small datasets
                        # mean_squared_error = ( (others_df[out_param]-mean_values)**2).mean( axis=(1, 2, 3) ).values
                        mean_squared_error = [
                            np.max(
                                (
                                    others_df.sel({"Perturbed Parameter": mp})[
                                        out_param
                                    ]
                                    - mean_values
                                )
                                ** 2
                            )
                            for mp in in_params
                        ]
                    elif kind == "nozeromse":
                        mean_squared_error = [
                            (
                                others_df.sel({"Perturbed Parameter": mp})[out_param]
                                - mean_values
                            )
                            ** 2
                            for mp in in_params
                        ]
                        mean_squared_error[mean_squared_error == 0] = np.nan
                        mean_squared_error = [
                            np.mean(mean_squared_error[j])
                            for j in range(len(in_params))
                        ]
                    df_dic[error_key] = np.append(df_dic[error_key], mean_squared_error)
                    sens_idx = [np.argmax(np.abs(sens_df[mp])) for mp in in_params]
                    df_dic["Sensitivity"] = np.append(
                        df_dic["Sensitivity"],
                        [
                            sens_df[mp].iloc[sens_idx[i]]
                            for i, mp in enumerate(in_params)
                        ],
                    )
                    # [ np.max(np.abs(sens_df[mp])) for mp in in_params ])
                    df_dic["Output Parameter"] = np.append(
                        df_dic["Output Parameter"], [out_param for _ in in_params]
                    )
                    df_dic["Perturbed Parameter"] = np.append(
                        df_dic["Perturbed Parameter"], in_params
                    )
                    df_dic["Ratio Type"] = np.append(
                        df_dic["Ratio Type"], [rt for _ in in_params]
                    )

                if isinstance(ratio_type, list):
                    for rt in ratio_type:
                        add_to_df(
                            self._recalc_ratios(tmp_df, rt, ratio_window, in_params), rt
                        )
                else:
                    add_to_df(
                        self._recalc_ratios(
                            tmp_df, ratio_type, ratio_window, in_params
                        ),
                        ratio_type,
                    )
        return pandas.DataFrame.from_dict(df_dic)

    def plot_mse(
        self,
        out_params,
        others_df=None,
        mse_df_=None,
        in_params=None,
        width=1959,
        height=1224,
        datashade=False,
        prefix=None,
        alpha=1,
        plot_path="pics/",
        yticks=10,
        xticks=10,
        decimals=3,
        ratio_type="vanilla",
        ratio_window=None,
        s=None,
        formatter_limits=None,
        log_x=False,
        log_y=False,
        confidence=None,
        hist=False,
        kind="grid_plot",
        abs_x=False,
        abs_y=False,
        split_ellipse=False,
        error_key="MSE",
        xlabel="Sensitivity Ratio",
        log_func=np.log,
        plot_singles=False,
        plot_types=True,
        title=None,
        linewidth=None,
        **kwargs,
    ):
        """
        Plot mean squared error over maximal sensitivity calculated
        via the given ratio type (i.e. sensitivity per timestep) and given
        the trajectory to use for sensitivities and mean (i.e. the original trajectory
        from which model parameters have been perturbed).
        Supports only matplotlib at the moment.

        Parameters
        ----------
        out_params : list of string
            List of output parameters to plot the datapoints for.
        others_df : xarray.DataSet
            Dataframe with output parameters for each of the perturbed
            parameters.
            Dimensions are "Perturbed Parameter", "time", "trajectory",
            "ensemble". Either this or mse_df need to be given.
        mse_df : pandas.Dataframe
            Dataframe with pre calculated MSE values from get_mse().
        in_params : list of string
            List of model parameters to consider for the plot. If none is
            given, use all.
        width : int
            The width of the plot (bokeh) or the relative width of the plot
            (matplotlib).
        height : int
            The height of the plot (bokeh) or the relative height of the plot
            (matplotlib).
        datashade : bool
            Wether to use datashade for plotting the data.
        prefix : string
            Prefix to add to the filename.
        alpha : List of floats
            Alpha values for top [0] and bottom [1] graph.
        plot_path : string
            Path to the folder to save the image.
        yticks : int
            Number of ticks on all y-axis.
        xticks : int
            Number of ticks on all x-axis.
        decimals : int
            For rounding the right y-axis, if provided by "twin_axis".
            From numpy: Number of decimal places to round to (default: 0).
            If decimals is negative, it specifies the number of
            positions to the left of the decimal point.
        ratio_type : String
            "vanilla": Use the derivative ratio in the file.
            "adjusted": Can be added to any to any type below where the sensitivity
            is adjusted to the parameter value such that perturbing this value by a
            certain percentage gives an approximation of the resulting error/difference
            for any given hydrometeor.
            "per_timestep": Use the highest derivative per timestep as denominator.
            "window": Use the highest derivative in the given window by min_x and max_x.
            "per_xaxis": Use the highest derivative per x_axis value. If x_axis is "timestep"
            it is the same as "per_timestep".
            "x_per_out_param": Replace 'x' with any other option than "vanilla". Use the highest
            derivative but per output parameter. (that *should* be the vanilla version)
            "x_weighted": Append this to any ratio type to use the inverse of the
            output parameter value as weight. Only works with "x_per_out_param".
        ratio_window : dic of list
            Overides ratio_type and switches to a derivative ratio calculation
            per output param if "ratio_type" has "per_out_param" in it.
            Calculate the derivative ratio in windows
            where the key is a column name and the list consists of values
            at which a new window starts, i.e. {"T": [235, 273]} results
            in three windows with T < 235K, 235 <= T < 273K and 237K <= T.
        s : int
            Can be used to adjust the size of the scatter dots. As a rule of
            thumb: 13 is good for matplotlib backend but too large for
            bokeh.
        formatter_limits : tuple of ints
            Lower and upper limits for formatting x- and y-axis.
        log_x : bool
            Log x-axis.
        log_y : bool
            Log y-axis.
        confidence : float
            Plot a confidence ellipse around each sample with confidence
            between 0 and 1.
        hist : bool
            Plot histograms around each sample
        kind : string
            "single_plot": A single plot with all the data. May be
                off if different output parameters are used due to
                different scalings.
            "grid_plot": Multiple plots that can have histograms and
                confidence ellipses as well.
            "paper": Create a plot for the paper which sets figure
                size and removes the first histogram.
        abs_x : bool
            Use absolute value of sensitivities.
        abs_y : bool
            Use absolute value of MSE.
        split_ellipse : bool
            Create two confidence ellipses, on for sensitivity >= 0
            and another for sensitvity <= 0.
        error_key : string
            Name of column with predicted errors.
        xlabel : string
            Alternative label for x-axis.
        log_func: callable
            Function for logarithm (i.e. np.log10 or np.log (default))
        plot_singles : bool
            Plot every plot as an individual plot in addition to the grid of
            plots.
        plot_types : bool
            Wether to plot the color of the dots grouped by the type of
            input parameter.
        title : string
            Title used for the plot. If None is given, a standard
            title based on different labels is used.
        linewidth : int
            Width of ellipse.
        kwargs : Dict of args
            Arguments are passed to ellipse, i.e. {"color": "red"}
        """
        if mse_df_ is None and others_df is None:
            print("Either mse_df or others_df for calculating mse_df must be given!")
            return
        if mse_df_ is None:
            mse_df = self.get_mse(
                out_params, others_df, in_params, ratio_type, ratio_window
            )
        else:
            mse_df = mse_df_.copy()
        mse_df = mse_df.loc[mse_df["Sensitivity"] != 0]

        import hvplot.dask  # adds hvplot method to dask objects
        import hvplot.pandas
        from holoviews.operation.datashader import datashade as dsshade
        from holoviews import opts
        import holoviews as hv

        dsshade.dynamic = False
        if kind == "paper":
            fontscale = width / 300  # 500
        else:
            fontscale = width / 2200
        if formatter_limits is not None:
            matplotlib.rcParams["axes.formatter.limits"] = formatter_limits

        hv.extension(self.backend)

        aspect = width / height
        if s is None:
            scatter_size = int(height / 200)
        else:
            scatter_size = s

        hist_wh = int(height / 3)

        if self.backend == "matplotlib":
            scatter_kwargs = {"s": scatter_size}
        else:
            scatter_kwargs = {"size": scatter_size}

        fig_inches = width / 300
        if width < height:
            fig_inches = height / 300
        layout_kwargs = {}
        if self.backend == "bokeh":
            layout_kwargs["width"] = width
            layout_kwargs["height"] = height
        else:
            layout_kwargs["fig_inches"] = fig_inches

        if abs_x:
            mse_df["Sensitivity"] = np.abs(mse_df["Sensitivity"])
            if log_x:
                mse_df["Sensitivity"] = log_func(mse_df["Sensitivity"])
        if abs_y:
            mse_df[error_key] = np.abs(mse_df[error_key])
            if log_y:
                mse_df[error_key] = log_func(mse_df[error_key])

        if not abs_x and log_x:
<<<<<<< HEAD
            sign = np.sign(mse_df["Sensitivity"]) * (-1)
            mse_df["Sensitivity"] = np.log(np.abs(mse_df["Sensitivity"]))
            mse_df["Sensitivity"] = mse_df["Sensitivity"] - np.min(mse_df["Sensitivity"])
=======
            sign = np.sign(mse_df["Sensitivity"])
            mse_df["Sensitivity"] = log_func(np.abs(mse_df["Sensitivity"]))
            mse_df["Sensitivity"] = mse_df["Sensitivity"] - np.min(
                mse_df["Sensitivity"]
            )
>>>>>>> b601c70e
            mse_df["Sensitivity"] *= sign
        if not abs_y and log_y:
            sign = np.sign(mse_df[error_key])
            mse_df[error_key] = sign * log_func(np.abs(mse_df[error_key]))

        ylabel = ""
        if log_x:
            xlabel = xlabel
        if log_y:
            ylabel = "Log "
        hspace = 0.05
<<<<<<< HEAD
=======
        if title is None:
            title = ylabel + error_key + " over " + xlabel
>>>>>>> b601c70e

        # Plot all into one plot
        if kind == "single_plot":
            if not datashade:
                if self.backend == "matplotlib":
                    if not plot_types:
                        cmap_values = []
                        for out_param in out_params:
                            cmap_values.append(
                                matplotlib.colors.to_hex(self.cmap_particles[out_param])
                            )
                            by_col = "Output Parameter"
                    else:
                        cmap_values = []
                        for group in np.unique(mse_df["Group"]):
                            cmap_values.append(
                                matplotlib.colors.to_hex(self.cmap_types[group])
                            )
                        by_col = "Group"

                    mse_plot = (
                        mse_df.hvplot.scatter(
                            x="Sensitivity",
                            y=error_key,
                            by=by_col,
                            title=title,
                            color=cmap_values,
                            datashade=datashade,
                            alpha=alpha,
                            legend=True,
                            yticks=yticks,
                            xticks=xticks,
                        )
                        .opts(aspect=aspect, fontscale=fontscale)
                        .options(xlabel=xlabel, ylabel=ylabel + error_key)
                    )

        all_opts = dict(
            title=title, hspace=0.05, shared_axes=False, fontscale=fontscale
        )
        all_opts_notitle = dict(hspace=0.05, shared_axes=False, fontscale=fontscale)
        if self.backend == "matplotlib":
            all_opts["tight"] = False
            all_opts["sublabel_format"] = ""
            all_opts_notitle["tight"] = False
            all_opts_notitle["sublabel_format"] = ""
        # Gridded plot with every output parameter on y
        # and sensitivity calculations on x
        # and different ratio types as "by"
        if kind == "grid_plot" or kind == "paper":
            # Only tested with matplotlib
            def correl_conf_ell(
                df, x, y, by=None, confidence=0.95, color=None, **kwargs
            ):
                new_kwargs = kwargs
                if color is not None:
                    new_kwargs["color"] = color
                    if linewidth is not None:
                        if self.backend == "matplotlib":
                            new_kwargs["linewidth"] = linewidth
                        else:
                            new_kwargs["line_width"] = linewidth
                chisq = chi2.ppf(confidence, 2)

                def create_ellipse(x, y, **kwargs):
                    cov = np.cov(x, y)
                    eigen, eigenv = np.linalg.eig(cov)
                    mean_x = np.mean(x)
                    mean_y = np.mean(y)
                    if eigen[0] > eigen[1]:
                        bigger_idx = 0
                    else:
                        bigger_idx = 1
                    rot = np.arctan2(eigenv[bigger_idx][1], eigenv[bigger_idx][0])
                    if rot < 0:
                        rot += np.pi
                    major_scale = chisq * np.sqrt(eigen[bigger_idx])
                    minor_scale = chisq * np.sqrt(eigen[(1 + bigger_idx) % 2])
                    if bigger_idx == 1:
                        scale = (major_scale, minor_scale)
                    else:
                        scale = (minor_scale, major_scale)
                    scale = (major_scale, minor_scale)
                    # Major axis if needed
                    # Seems a bit off at least on log log plots
                    # slope = eigenv[1][0]/eigenv[0][0]
                    # intercept = mean_y - slope*mean_x
                    # max_x = np.max(x)
                    # curve = hv.Curve(
                    #     [(i, intercept + slope*i) for i in np.arange(mean_x, max_x, (max_x-mean_x)/10)]
                    # ).opts(color="green", alpha=0.5)
                    # return (hv.Ellipse(mean_x, mean_y, scale, orientation=-rot).opts(**kwargs)
                    #     * curve
                    #      * hv.Text(
                    #         x.iloc[1], (intercept + slope*x.iloc[1])*1.1, f"Slope: {slope:.2f}" ) )
                    return hv.Ellipse(mean_x, mean_y, scale, orientation=-rot).opts(
                        **kwargs
                    )

                if by is None:
                    x = df[x]
                    y = df[y]
                    return create_ellipse(x, y, **new_kwargs)
                else:
                    by_list = np.unique(df[by])
                    ells = None
                    for b in by_list:
                        new_kwargs = kwargs
                        if color is not None:
                            new_kwargs["color"] = color[b]
                        df_tmp = df.loc[df[by] == b]
                        if ells is None:
                            ells = create_ellipse(df_tmp[x], df_tmp[y], **new_kwargs)
                        else:
                            ells = ells * create_ellipse(
                                df_tmp[x], df_tmp[y], **new_kwargs
                            )
                    return ells

            if log_x:
                if kind == "paper":
                    tmp_df = mse_df.loc[mse_df["Output Parameter"] == out_params[0]]
                    min_x = (
                        np.min(tmp_df["Sensitivity"])
                        - np.abs(np.min(tmp_df["Sensitivity"])) / 10
                    )
                    max_x = 2
                else:
                    min_x = (
                        np.min(mse_df["Sensitivity"])
                        - np.abs(np.min(mse_df["Sensitivity"])) / 7
                    )
                    max_x = (
                        np.max(mse_df["Sensitivity"])
                        + np.abs(np.max(mse_df["Sensitivity"])) / 7
                    )
            else:
                delta_x = np.max(mse_df["Sensitivity"]) - np.min(mse_df["Sensitivity"])
                min_x = np.min(mse_df["Sensitivity"]) - delta_x / 10
                max_x = np.max(mse_df["Sensitivity"]) + delta_x / 10

            if not plot_types:
                cmap = plt.get_cmap("tab10")
                colors = {}
                cmap_values = []
                for i, rt in enumerate(np.unique(mse_df["Ratio Type"])):
                    colors[rt] = matplotlib.colors.to_hex(cmap(i)[0:-1])
                    cmap_values.append(colors[rt])
                by_col = "Ratio Type"
            else:
                cmap_values = []
                colors = {}
                for group in np.unique(mse_df["Group"]):
                    colors[group] = self.cmap_types[group]
                    cmap_values.append(self.cmap_types[group])
                by_col = "Group"

            def format_tick(v, pos, max_tick):
                if pos:
                    upper = v - max_tick
                    return f"1e{upper:2.1f}"
                else:
                    upper = max_tick - v
                    return f"-1e{upper:2.1f}"

            this_x_ticks = int(np.floor(xticks / 2))
            all_plots = None
            legend = False
            if kind == "paper":
                legend = "top_left"  # bottom
            else:
                if log_x and not abs_x:
                    pos_plot = mse_df.loc[mse_df["Sensitivity"] >= 0].hvplot.hist(
                        y="Sensitivity",
                        by=by_col,
                        alpha=0.5,
                        legend=True,
                        title=title,
                        grid=False,
                        color=cmap_values,
                    )

                    max_y = 0
                    for key in pos_plot:
                        max_x_tick = np.max(key["Sensitivity"])
                        min_x_tick = 0
                        delta_tick = max_x_tick / (this_x_ticks - 1)
                        max_y = np.max(key["Sensitivity_count"])

<<<<<<< HEAD
            def format_tick(v, pos, max_tick):
                if pos:
                    upper = v-max_tick
                    return f"1e{upper:2.1f}"
                else:
                    upper = max_tick-v
                    return f"-1e{upper:2.1f}"

            this_x_ticks = int(np.floor(xticks/2))
            if log_x and not abs_x:
                pos_plot = mse_df.loc[mse_df["Sensitivity"] >= 0].hvplot.hist(
                    y="Sensitivity",
                    by="Ratio Type",
                    alpha=0.5,
                    legend=True,
                    grid=False)

                max_y = 0
                for key in pos_plot:
                    max_x_tick = np.max(key["Sensitivity"])
                    min_x_tick = 0
                    delta_tick = max_x_tick/(this_x_ticks-1)
                    max_y = np.max(key["Sensitivity_count"])

                pos_x_ticks = [
                    (min_x_tick + i*delta_tick, format_tick(min_x_tick + i*delta_tick, True, max_x_tick))
                    for i in range(this_x_ticks)]
=======
                    pos_x_ticks = [
                        (
                            min_x_tick + i * delta_tick,
                            format_tick(min_x_tick + i * delta_tick, True, max_x_tick),
                        )
                        for i in range(this_x_ticks)
                    ]

                    neg_plot = mse_df.loc[mse_df["Sensitivity"] < 0].hvplot.hist(
                        y="Sensitivity",
                        by=by_col,
                        alpha=0.5,
                        legend=False,
                        grid=False,
                        color=cmap_values,
                    )

                    for key in neg_plot:
                        if np.max(key["Sensitivity_count"]) > max_y:
                            max_y = np.max(key["Sensitivity_count"])
                        max_x_tick = np.min(key["Sensitivity"])
                        min_x_tick = 0
                        delta_tick = max_x_tick / (this_x_ticks - 1)

                    neg_x_ticks = [
                        (
                            min_x_tick + i * delta_tick,
                            format_tick(min_x_tick + i * delta_tick, False, max_x_tick),
                        )
                        for i in range(this_x_ticks)
                    ]
                    y_lim = (0, max_y)
                    opts_dic = {"fontscale": fontscale}
                    if self.backend == "matplotlib":
                        opts_dic["aspect"] = aspect / 2
                    pos_plot = (
                        pos_plot.opts(**opts_dic)
                        .options(xlabel="", yaxis=False)
                        .opts(xticks=pos_x_ticks, ylim=y_lim)
                    )
                    neg_plot = (
                        neg_plot.opts(**opts_dic)
                        .options(xlabel="")
                        .opts(xticks=neg_x_ticks, ylim=y_lim)
                    )
>>>>>>> b601c70e

                    text_pos = hv.Text(0, 0, "/          ")
                    text_neg = hv.Text(0, 0, "          /")

<<<<<<< HEAD
                for key in neg_plot:
                    if np.max(key["Sensitivity_count"]) > max_y:
                        max_y = np.max(key["Sensitivity_count"])
                    max_x_tick = np.min(key["Sensitivity"])
                    min_x_tick = 0
                    delta_tick = max_x_tick/(this_x_ticks-1)

                neg_x_ticks = [
                    (min_x_tick + i*delta_tick, format_tick(min_x_tick + i*delta_tick, False, max_x_tick))
                    for i in range(this_x_ticks)]
                y_lim = (0, max_y)

                pos_plot = pos_plot.opts(
                        aspect=aspect/2,
                        fontscale=fontscale).options(xlabel="", yaxis=False).opts(
                        xticks=pos_x_ticks,
                        ylim=y_lim)
                neg_plot = neg_plot.opts(
                        aspect=aspect/2,
                        fontscale=fontscale).options(xlabel="").opts(
                        xticks=neg_x_ticks,
                        ylim=y_lim)

                text_pos = hv.Text(0, 0, '/          ')
                text_neg = hv.Text(0, 0, '          /')

                all_plots = (neg_plot * text_neg + pos_plot * text_pos).opts(
                    tight=False,
                    title=ylabel + "MSE over " + xlabel + " to Model Parameters",
                    sublabel_format="",
                    hspace=0.05,
                    shared_axes=False,
                    fontscale=fontscale)

                # all_plots = hv.GridSpace(all_plots)
            else:
                all_plots = mse_df.hvplot.hist(
                    y="Sensitivity",
                    by="Ratio Type",
                    alpha=alpha,
                    legend=True,
                    grid=True,
                    title=ylabel + "MSE over " + xlabel + " to Model Parameters",
                    color=cmap_values).opts(
                        aspect=aspect,
                        fontscale=fontscale).options(xlabel="")#, xaxis="bare")

            for out_param in out_params:
                tmp_df = mse_df.loc[mse_df["Output Parameter"] == out_param]
                min_y = tmp_df["MSE"].min()
                max_y = tmp_df["MSE"].max()
                delta_y = (max_y-min_y)/20
=======
                    all_plots = (neg_plot * text_neg + pos_plot * text_pos).opts(
                        **all_opts
                    )
                else:
                    opts_dic = {"fontscale": fontscale}
                    if self.backend == "matplotlib":
                        opts_dic["aspect"] = aspect
                    all_plots = (
                        mse_df.hvplot.hist(
                            y="Sensitivity",
                            by=by_col,
                            alpha=alpha,
                            legend=True,
                            grid=True,
                            title=title,
                            color=cmap_values,
                        )
                        .opts(**opts_dic)
                        .options(xlabel="")
                    )

            opts_dic = {"fontscale": fontscale}
            if self.backend == "matplotlib":
                opts_dic["aspect"] = aspect / 2
            opts_dic2 = {"fontscale": fontscale}
            if self.backend == "matplotlib":
                opts_dic2["aspect"] = aspect

            for out_param in out_params:
                if kind != "paper":
                    title = None
                tmp_df = mse_df.loc[mse_df["Output Parameter"] == out_param]
                min_y = tmp_df[error_key].min()
                max_y = tmp_df[error_key].max()
                delta_y = (max_y - min_y) / 20
>>>>>>> b601c70e
                min_y -= delta_y
                max_y += delta_y
                if log_x and not abs_x:
                    if hist:
                        hspace = 0

                    split_ellipse = True
<<<<<<< HEAD
                    this_x_ticks = int(np.floor(xticks/2))
                    # Make two scatter plots with correct ticks
                    pos_plot = tmp_df.loc[tmp_df["Sensitivity"] >= 0].hvplot.scatter(
                            x="Sensitivity",
                            y="MSE",
                            by="Ratio Type",
                            datashade=False,
                            alpha=alpha,
                            legend=False,
                            grid=False,
                            xlim=(-2, max_x),
                            ylim=(min_y, max_y),
                            color=cmap_values
                        )
                    # Get cosest value to zero for proper ticks
                    max_x_tick = np.max(tmp_df["Sensitivity"])
                    if -1*np.min(tmp_df["Sensitivity"]) > max_x_tick:
                        max_x_tick = -1*np.min(tmp_df["Sensitivity"])
                    delta_tick = max_x_tick/(this_x_ticks-1)
                    pos_x_ticks = [
                        (min_x_tick + i*delta_tick, format_tick(min_x_tick + i*delta_tick, True, max_x_tick))
                        for i in range(this_x_ticks)]

                    neg_plot = tmp_df.loc[tmp_df["Sensitivity"] < 0].hvplot.scatter(
                            x="Sensitivity",
                            y="MSE",
                            by="Ratio Type",
                            datashade=False,
                            alpha=alpha,
                            legend=False,
                            grid=False,
                            xlim=(min_x, 2),
                            ylim=(min_y, max_y),
                            color=cmap_values
                        )
                    neg_x_ticks = [
                        (np.min(tmp_df["Sensitivity"]) + i*delta_tick,
                            format_tick(np.min(tmp_df["Sensitivity"]) + i*delta_tick, False, -max_x_tick))
                        for i in range(this_x_ticks)]

                    pos_plot = pos_plot.opts(
                            opts.Scatter(s=scatter_size)
                        ).opts(
                            aspect=aspect/2,
                            xticks=pos_x_ticks,
                            fontscale=fontscale).options(
                                ylabel=ylabel + out_param + " MSE",
                                xlabel="",
                                yaxis=False)

                    neg_plot = neg_plot.opts(
                            opts.Scatter(s=scatter_size)
                        ).opts(
                            aspect=aspect/2,
                            xticks=neg_x_ticks,
                            fontscale=fontscale).options(
                                ylabel=ylabel + out_param + " MSE",
                                xlabel="")

                    # Make three histograms
                    if hist:
                        xdist_pos = tmp_df.loc[tmp_df["Sensitivity"] >= 0].hvplot.hist(
                            y="Sensitivity",
                            by="Ratio Type",
                            alpha=alpha,
                            legend=False,
                            color=cmap_values)
                        xdist_neg = tmp_df.loc[tmp_df["Sensitivity"] < 0].hvplot.hist(
                            y="Sensitivity",
                            by="Ratio Type",
                            alpha=alpha,
                            legend=False,
                            color=cmap_values)
                        ydist = tmp_df.hvplot.hist(
                            y="MSE",
                            by="Ratio Type",
                            alpha=alpha,
                            legend=False,
                            color=cmap_values)

                    # Make two ellipses
                    if confidence is not None:
                        ells_pos = correl_conf_ell(
                            df=tmp_df.loc[tmp_df["Sensitivity"] >= 0],
                            x="Sensitivity",
                            y="MSE",
                            by="Ratio Type",
                            confidence=confidence,
                            color=colors)
                        ells_neg = correl_conf_ell(
                            df=tmp_df.loc[tmp_df["Sensitivity"] <= 0],
                            x="Sensitivity",
                            y="MSE",
                            by="Ratio Type",
                            confidence=confidence,
                            color=colors)
                        if ells_neg is not None:
                            neg_plot = (neg_plot * ells_neg)
                        if ells_pos is not None:
                            pos_plot = (pos_plot * ells_pos)


                    # Add small break lines
                    text_pos = hv.Text(0, min_y, '/   ')
                    text_neg = hv.Text(0, min_y, '   /')

                    # put it all together
                    if hist:
                        all_neg_plot = (neg_plot * text_neg << hv.Empty()
                                    << xdist_neg.opts(xaxis="bare", xlim=(min_x, 2)))
                        all_pos_plot = (pos_plot * text_pos
                                    << ydist.opts(yaxis="bare", xlim=(min_y, max_y))
                                    << xdist_pos.opts(xaxis="bare", xlim=(-2, max_x)))
                        mse_plot = (all_neg_plot + all_pos_plot)
                    else:
                        mse_plot = (neg_plot * text_neg + pos_plot * text_pos)

                    if all_plots is None:
                        all_plots = mse_plot
                    else:
                        all_plots += mse_plot
                else:
                    mse_plot = tmp_df.hvplot.scatter(
                            x="Sensitivity",
                            y="MSE",
                            by="Ratio Type",
                            datashade=False,
=======
                    this_x_ticks = int(np.floor(xticks / 2))
                    # Make two scatter plots with correct ticks
                    pos_plot = tmp_df.loc[tmp_df["Sensitivity"] >= 0].hvplot.scatter(
                        x="Sensitivity",
                        title=title,
                        y=error_key,
                        by=by_col,
                        datashade=False,
                        alpha=alpha,
                        legend=legend,
                        grid=False,
                        xlim=(-2, max_x),
                        ylim=(min_y, max_y),
                        color=cmap_values,
                    )

                    # Get cosest value to zero for proper ticks
                    max_x_tick = np.max(tmp_df["Sensitivity"])
                    if -1 * np.min(tmp_df["Sensitivity"]) > max_x_tick:
                        max_x_tick = -1 * np.min(tmp_df["Sensitivity"])
                    delta_tick = max_x_tick / (this_x_ticks - 1)
                    pos_x_ticks = [
                        (
                            min_x_tick + i * delta_tick,
                            format_tick(min_x_tick + i * delta_tick, True, max_x_tick),
                        )
                        for i in range(this_x_ticks)
                    ]

                    neg_plot = tmp_df.loc[tmp_df["Sensitivity"] < 0].hvplot.scatter(
                        x="Sensitivity",
                        y=error_key,
                        by=by_col,
                        datashade=False,
                        alpha=alpha,
                        legend=False,
                        grid=False,
                        xlim=(min_x, 2),
                        ylim=(min_y, max_y),
                        color=cmap_values,
                    )

                    neg_x_ticks = [
                        (
                            np.min(tmp_df["Sensitivity"]) + i * delta_tick,
                            format_tick(
                                np.min(tmp_df["Sensitivity"]) + i * delta_tick,
                                False,
                                -max_x_tick,
                            ),
                        )
                        for i in range(this_x_ticks)
                    ]

                    pos_plot = (
                        pos_plot.opts(opts.Scatter(**scatter_kwargs))  # s=scatter_size
                        .opts(xticks=pos_x_ticks, **opts_dic)
                        .options(
                            ylabel=ylabel + error_key + " " + out_param,
                            xlabel="",
                            yaxis=False,
                        )
                    )

                    neg_plot = (
                        neg_plot.opts(opts.Scatter(**scatter_kwargs))  # s=scatter_size
                        .opts(xticks=neg_x_ticks, **opts_dic)
                        .options(ylabel=ylabel + error_key + " " + out_param, xlabel="")
                    )

                    # Make three histograms
                    if hist:
                        xdist_pos = (
                            tmp_df.loc[tmp_df["Sensitivity"] >= 0]
                            .hvplot.hist(
                                y="Sensitivity",
                                by=by_col,
                                alpha=alpha,
                                legend=False,
                                color=cmap_values,
                            )
                            .opts(fontscale=fontscale)
                        )
                        xdist_neg = (
                            tmp_df.loc[tmp_df["Sensitivity"] < 0]
                            .hvplot.hist(
                                y="Sensitivity",
                                by=by_col,
                                alpha=alpha,
                                legend=False,
                                color=cmap_values,
                            )
                            .opts(fontscale=fontscale)
                        )
                        ydist = tmp_df.hvplot.hist(
                            y=error_key,
                            by=by_col,
>>>>>>> b601c70e
                            alpha=alpha,
                            legend=False,
                            color=cmap_values,
                        ).opts(fontscale=fontscale)

                    # Make four ellipses
                    if confidence is not None:
                        ells_pos = correl_conf_ell(
                            df=tmp_df.loc[tmp_df["Sensitivity"] >= 0],
                            x="Sensitivity",
                            y=error_key,
                            by=by_col,
                            confidence=confidence,
                            color=colors,
                        )
                        ells_neg = correl_conf_ell(
                            df=tmp_df.loc[tmp_df["Sensitivity"] <= 0],
                            x="Sensitivity",
                            y=error_key,
                            by=by_col,
                            confidence=confidence,
                            color=colors,
                        )
                        if ells_neg is not None:
                            neg_plot = neg_plot * ells_neg
                        if ells_pos is not None:
                            pos_plot = pos_plot * ells_pos

                    # Add small break lines
                    text_pos = hv.Text(0, min_y, "/   ")
                    text_neg = hv.Text(0, min_y, "   /")

                    # put it all together
                    if hist:
                        if self.backend == "bokeh":
                            all_neg_plot = (
                                neg_plot * text_neg
                                << hv.Empty()
                                << xdist_neg.opts(
                                    xaxis="bare", xlim=(min_x, 2), width=hist_wh
                                )
                            )
                            all_pos_plot = (
                                pos_plot * text_pos
                                << ydist.opts(
                                    yaxis="bare", xlim=(min_y, max_y), height=hist_wh
                                )
                                << xdist_pos.opts(
                                    xaxis="bare", xlim=(-2, max_x), width=hist_wh
                                )
                            )
                        else:
                            all_neg_plot = (
                                neg_plot * text_neg
                                << hv.Empty()
                                << xdist_neg.opts(xaxis="bare", xlim=(min_x, 2))
                            )
                            all_pos_plot = (
                                pos_plot * text_pos
                                << ydist.opts(yaxis="bare", xlim=(min_y, max_y))
                                << xdist_pos.opts(xaxis="bare", xlim=(-2, max_x))
                            )
                        mse_plot = all_neg_plot + all_pos_plot
                    else:
                        mse_plot = neg_plot * text_neg + pos_plot * text_pos

                    if all_plots is None:
                        all_plots = mse_plot
                    else:
                        all_plots += mse_plot
                else:
                    # experimental
                    # Assume 10^-80 (or here -80) for kind==paper is
                    # negative infinity
                    if kind == "paper" and np.min(tmp_df["Sensitivity"]) == -80:
                        mse_plot = (
                            tmp_df.hvplot.scatter(
                                x="Sensitivity",
                                y=error_key,
                                by=by_col,
                                datashade=False,
                                alpha=alpha,
                                legend=legend,
                                title=title,
                                grid=True,
                                xlim=(min_x, max_x),
                                ylim=(min_y, max_y),
                                color=cmap_values,
                            )
                            .opts(opts.Scatter(**scatter_kwargs))  # s=scatter_size
                            .opts(**opts_dic2)
                            .options(
                                ylabel=ylabel + error_key + " " + out_param,
                                xlabel="",
                                xticks=[
                                    (-80, "-Infinity"),
                                    (-70, -70),
                                    (-60, -60),
                                    (-50, -50),
                                    (-40, -40),
                                    (-30, -30),
                                    (-20, -20),
                                    (-10, -10),
                                    (0, 0),
                                ],
                            )
                        )
                        # Save space by removing legend title
                        mse_plot.get_dimension(by_col).label = ""
                    else:
                        mse_plot = (
                            tmp_df.hvplot.scatter(
                                x="Sensitivity",
                                y=error_key,
                                by=by_col,
                                datashade=False,
                                alpha=alpha,
                                legend=legend,
                                title=title,
                                grid=True,
                                xlim=(min_x, max_x),
                                ylim=(min_y, max_y),
                                color=cmap_values,
                            )
                            .opts(opts.Scatter(**scatter_kwargs))  # s=scatter_size
                            .opts(**opts_dic2)
                            .options(
                                ylabel=ylabel + error_key + " " + out_param, xlabel=""
                            )
                        )

                    # Adding histograms around those
                    if hist:
                        xdist = tmp_df.hvplot.hist(
                            y="Sensitivity",
                            by=by_col,
                            alpha=alpha,
                            legend=False,
                            color=cmap_values,
                        ).opts(fontscale=fontscale)
                        ydist = tmp_df.hvplot.hist(
                            y=error_key,
                            by=by_col,
                            alpha=alpha,
                            legend=False,
                            color=cmap_values,
                        ).opts(fontscale=fontscale)

                    if out_param == out_params[-1]:
                        mse_plot = mse_plot.options(xlabel=xlabel)

                    if confidence is not None:
                        if split_ellipse:
                            ells_pos = correl_conf_ell(
                                df=tmp_df.loc[tmp_df["Sensitivity"] >= 0],
                                x="Sensitivity",
                                y=error_key,
                                by=by_col,
                                confidence=confidence,
                                color=colors,
                            )
                            ells_neg = correl_conf_ell(
                                df=tmp_df.loc[tmp_df["Sensitivity"] <= 0],
                                x="Sensitivity",
                                y=error_key,
                                by=by_col,
                                confidence=confidence,
                                color=colors,
                            )
                            if ells_pos is not None and ells_neg is not None:
                                mse_plot = mse_plot * ells_pos * ells_neg
                            elif ells_pos is None:
                                mse_plot = mse_plot * ells_neg
                            elif ells_neg is None:
                                mse_plot = mse_plot * ells_pos
                        elif kind == "paper":
                            # Assuming -80 are the infinity placements
                            tmp_df_ell = tmp_df.loc[tmp_df["Sensitivity"] > -80]
                            ells = correl_conf_ell(
                                df=tmp_df_ell,
                                x="Sensitivity",
                                y=error_key,
                                by=by_col,
                                confidence=confidence,
                                color=colors,
                            )
                            mse_plot = mse_plot * ells
                        else:
                            ells = correl_conf_ell(
                                df=tmp_df,
                                x="Sensitivity",
                                y=error_key,
                                by=by_col,
                                confidence=confidence,
                                color=colors,
                            )
                            mse_plot = mse_plot * ells
                    if hist:
<<<<<<< HEAD
                        mse_plot = (mse_plot
                                    << ydist.opts(yaxis="bare", xlim=(min_y, max_y))
                                    << xdist.opts(xaxis="bare", xlim=(min_x, max_x)))

                    all_plots += mse_plot
            if log_x and not abs_x:
                mse_plot = all_plots.opts(
                    tight=False,
                    sublabel_format="",
                    hspace=hspace,
                    shared_axes=False,
                    fontscale=fontscale).cols(2)
            else:
                mse_plot = all_plots.cols(1).opts(
                    sublabel_format="", tight=True).opts(opts.Layout(**layout_kwargs))
=======
                        if self.backend == "bokeh":
                            mse_plot = (
                                mse_plot.opts(width=width, height=height).options(
                                    # Legend scatter size is very small by default
                                    **{
                                        "glyph_height": scatter_size * 5,
                                        "glyph_width": scatter_size * 5,
                                    }
                                )
                                << ydist.opts(
                                    yaxis="bare",
                                    xaxis="bare",
                                    xlim=(min_y, max_y),
                                    width=hist_wh,
                                    height=height,
                                )
                                << xdist.opts(
                                    xaxis="bare",
                                    yaxis="bare",
                                    xlim=(min_x, max_x),
                                    height=hist_wh,
                                    width=width,
                                )
                            )
                        else:
                            mse_plot = (
                                mse_plot.options(
                                    # Legend scatter size is very small by default
                                    **{
                                        "glyph_height": scatter_size * 5,
                                        "glyph_width": scatter_size * 5,
                                    }
                                )
                                << ydist.opts(
                                    yaxis="bare", xaxis="bare", xlim=(min_y, max_y)
                                )
                                << xdist.opts(
                                    xaxis="bare", yaxis="bare", xlim=(min_x, max_x)
                                )
                            )
>>>>>>> b601c70e

                    if all_plots is None:
                        all_plots = mse_plot
                    else:
                        all_plots += mse_plot
            if log_x and not abs_x:
                if kind == "paper":
                    mse_plot = all_plots.opts(**all_opts_notitle).opts(
                        opts.Layout(**layout_kwargs)
                    )
                else:
                    mse_plot = (
                        all_plots.opts(**all_opts_notitle)
                        .cols(2)
                        .opts(opts.Layout(**layout_kwargs))
                    )
            else:
                if kind == "paper":
                    if self.backend == "matplotlib":
                        mse_plot = all_plots.opts(sublabel_format="", tight=True).opts(
                            opts.Layout(**layout_kwargs)
                        )
                    else:
                        mse_plot = all_plots.opts(opts.Layout(**layout_kwargs))
                else:
                    if self.backend == "matplotlib":
                        mse_plot = (
                            all_plots.cols(1)
                            .opts(sublabel_format="", tight=True)
                            .opts(opts.Layout(**layout_kwargs))
                        )
                    else:
                        mse_plot = all_plots.cols(1).opts(opts.Layout(**layout_kwargs))
        # Save image to disk
        # The renderer should be able to switch between
        # matplotlib and bokeh but the colors can be wrong with
        # matplotlib
        renderer = hv.Store.renderers[self.backend].instance(fig="png", dpi=300)
        filetype = ".png"

        i = 0
        if prefix is None:
            prefix = error_key

        if self.backend == "bokeh":
            # from bokeh.io import export_svgs
            self.plots.append(mse_plot)
            save = plot_path + prefix + "_" + "{:03d}".format(i)
            while os.path.isfile(save + filetype):
                i = i + 1
                save = plot_path + prefix + "_" + "{:03d}".format(i)
            renderer.save(mse_plot, save)
            hvplot.show(mse_plot)
        else:

            self.plots.append(mse_plot)

            save = plot_path + prefix + "_" + "{:03d}".format(i)
            while os.path.isfile(save + filetype):
                i = i + 1
                save = plot_path + prefix + "_" + "{:03d}".format(i)

            renderer.save(mse_plot, save)
            display_file = save

            if plot_singles:
                for j, pl in enumerate(mse_plot):
                    i = 0
                    save = plot_path + prefix + "_" + "{:03d}".format(i)
                    while os.path.isfile(save + filetype):
                        i = i + 1
                        save = plot_path + prefix + "_" + "{:03d}".format(i)
                    if j > 0:
                        if isinstance(pl, hv.core.overlay.Overlay):
                            pl = pl.opts(
                                opts.Scatter(
                                    # s=scatter_size,
                                    alpha=alpha,
                                    show_grid=True,
                                    show_legend=True,
                                    **scatter_kwargs,
                                ),  # s=scatter_size),
                                opts.Layout(**layout_kwargs),
                            ).opts(
                                aspect=aspect,
                                fontscale=fontscale,
                                xlabel=xlabel,
                                xaxis="bottom",
                                title=title,
                            )
                        else:
                            title = "Validation Sensitivity " + out_params[j - 1]
                            # hv.core.layout.AdjointLayout
                            pl.__setitem__(
                                "main",
                                pl.main()
                                .opts(
                                    opts.Scatter(
                                        # s=scatter_size,
                                        alpha=alpha,
                                        show_grid=True,
                                        show_legend=True,
                                        **scatter_kwargs,
                                    ),
                                    opts.Layout(**layout_kwargs),
                                )
                                .opts(
                                    aspect=aspect,
                                    fontscale=fontscale,
                                    xlabel=xlabel,
                                    xaxis="bottom",
                                    title=title,
                                ),
                            )
                    else:
                        pl = pl.opts(show_legend=False)
                    print(f"Plot to {save}")
                    renderer.save(pl, save)

            try:
                from IPython.display import Image, display

                display(Image(display_file + filetype, width=width))
            except:
                pass<|MERGE_RESOLUTION|>--- conflicted
+++ resolved
@@ -3225,17 +3225,11 @@
                 mse_df[error_key] = log_func(mse_df[error_key])
 
         if not abs_x and log_x:
-<<<<<<< HEAD
-            sign = np.sign(mse_df["Sensitivity"]) * (-1)
-            mse_df["Sensitivity"] = np.log(np.abs(mse_df["Sensitivity"]))
-            mse_df["Sensitivity"] = mse_df["Sensitivity"] - np.min(mse_df["Sensitivity"])
-=======
             sign = np.sign(mse_df["Sensitivity"])
             mse_df["Sensitivity"] = log_func(np.abs(mse_df["Sensitivity"]))
             mse_df["Sensitivity"] = mse_df["Sensitivity"] - np.min(
                 mse_df["Sensitivity"]
             )
->>>>>>> b601c70e
             mse_df["Sensitivity"] *= sign
         if not abs_y and log_y:
             sign = np.sign(mse_df[error_key])
@@ -3247,11 +3241,8 @@
         if log_y:
             ylabel = "Log "
         hspace = 0.05
-<<<<<<< HEAD
-=======
         if title is None:
             title = ylabel + error_key + " over " + xlabel
->>>>>>> b601c70e
 
         # Plot all into one plot
         if kind == "single_plot":
@@ -3441,35 +3432,6 @@
                         delta_tick = max_x_tick / (this_x_ticks - 1)
                         max_y = np.max(key["Sensitivity_count"])
 
-<<<<<<< HEAD
-            def format_tick(v, pos, max_tick):
-                if pos:
-                    upper = v-max_tick
-                    return f"1e{upper:2.1f}"
-                else:
-                    upper = max_tick-v
-                    return f"-1e{upper:2.1f}"
-
-            this_x_ticks = int(np.floor(xticks/2))
-            if log_x and not abs_x:
-                pos_plot = mse_df.loc[mse_df["Sensitivity"] >= 0].hvplot.hist(
-                    y="Sensitivity",
-                    by="Ratio Type",
-                    alpha=0.5,
-                    legend=True,
-                    grid=False)
-
-                max_y = 0
-                for key in pos_plot:
-                    max_x_tick = np.max(key["Sensitivity"])
-                    min_x_tick = 0
-                    delta_tick = max_x_tick/(this_x_ticks-1)
-                    max_y = np.max(key["Sensitivity_count"])
-
-                pos_x_ticks = [
-                    (min_x_tick + i*delta_tick, format_tick(min_x_tick + i*delta_tick, True, max_x_tick))
-                    for i in range(this_x_ticks)]
-=======
                     pos_x_ticks = [
                         (
                             min_x_tick + i * delta_tick,
@@ -3515,65 +3477,10 @@
                         .options(xlabel="")
                         .opts(xticks=neg_x_ticks, ylim=y_lim)
                     )
->>>>>>> b601c70e
 
                     text_pos = hv.Text(0, 0, "/          ")
                     text_neg = hv.Text(0, 0, "          /")
 
-<<<<<<< HEAD
-                for key in neg_plot:
-                    if np.max(key["Sensitivity_count"]) > max_y:
-                        max_y = np.max(key["Sensitivity_count"])
-                    max_x_tick = np.min(key["Sensitivity"])
-                    min_x_tick = 0
-                    delta_tick = max_x_tick/(this_x_ticks-1)
-
-                neg_x_ticks = [
-                    (min_x_tick + i*delta_tick, format_tick(min_x_tick + i*delta_tick, False, max_x_tick))
-                    for i in range(this_x_ticks)]
-                y_lim = (0, max_y)
-
-                pos_plot = pos_plot.opts(
-                        aspect=aspect/2,
-                        fontscale=fontscale).options(xlabel="", yaxis=False).opts(
-                        xticks=pos_x_ticks,
-                        ylim=y_lim)
-                neg_plot = neg_plot.opts(
-                        aspect=aspect/2,
-                        fontscale=fontscale).options(xlabel="").opts(
-                        xticks=neg_x_ticks,
-                        ylim=y_lim)
-
-                text_pos = hv.Text(0, 0, '/          ')
-                text_neg = hv.Text(0, 0, '          /')
-
-                all_plots = (neg_plot * text_neg + pos_plot * text_pos).opts(
-                    tight=False,
-                    title=ylabel + "MSE over " + xlabel + " to Model Parameters",
-                    sublabel_format="",
-                    hspace=0.05,
-                    shared_axes=False,
-                    fontscale=fontscale)
-
-                # all_plots = hv.GridSpace(all_plots)
-            else:
-                all_plots = mse_df.hvplot.hist(
-                    y="Sensitivity",
-                    by="Ratio Type",
-                    alpha=alpha,
-                    legend=True,
-                    grid=True,
-                    title=ylabel + "MSE over " + xlabel + " to Model Parameters",
-                    color=cmap_values).opts(
-                        aspect=aspect,
-                        fontscale=fontscale).options(xlabel="")#, xaxis="bare")
-
-            for out_param in out_params:
-                tmp_df = mse_df.loc[mse_df["Output Parameter"] == out_param]
-                min_y = tmp_df["MSE"].min()
-                max_y = tmp_df["MSE"].max()
-                delta_y = (max_y-min_y)/20
-=======
                     all_plots = (neg_plot * text_neg + pos_plot * text_pos).opts(
                         **all_opts
                     )
@@ -3609,7 +3516,6 @@
                 min_y = tmp_df[error_key].min()
                 max_y = tmp_df[error_key].max()
                 delta_y = (max_y - min_y) / 20
->>>>>>> b601c70e
                 min_y -= delta_y
                 max_y += delta_y
                 if log_x and not abs_x:
@@ -3617,135 +3523,6 @@
                         hspace = 0
 
                     split_ellipse = True
-<<<<<<< HEAD
-                    this_x_ticks = int(np.floor(xticks/2))
-                    # Make two scatter plots with correct ticks
-                    pos_plot = tmp_df.loc[tmp_df["Sensitivity"] >= 0].hvplot.scatter(
-                            x="Sensitivity",
-                            y="MSE",
-                            by="Ratio Type",
-                            datashade=False,
-                            alpha=alpha,
-                            legend=False,
-                            grid=False,
-                            xlim=(-2, max_x),
-                            ylim=(min_y, max_y),
-                            color=cmap_values
-                        )
-                    # Get cosest value to zero for proper ticks
-                    max_x_tick = np.max(tmp_df["Sensitivity"])
-                    if -1*np.min(tmp_df["Sensitivity"]) > max_x_tick:
-                        max_x_tick = -1*np.min(tmp_df["Sensitivity"])
-                    delta_tick = max_x_tick/(this_x_ticks-1)
-                    pos_x_ticks = [
-                        (min_x_tick + i*delta_tick, format_tick(min_x_tick + i*delta_tick, True, max_x_tick))
-                        for i in range(this_x_ticks)]
-
-                    neg_plot = tmp_df.loc[tmp_df["Sensitivity"] < 0].hvplot.scatter(
-                            x="Sensitivity",
-                            y="MSE",
-                            by="Ratio Type",
-                            datashade=False,
-                            alpha=alpha,
-                            legend=False,
-                            grid=False,
-                            xlim=(min_x, 2),
-                            ylim=(min_y, max_y),
-                            color=cmap_values
-                        )
-                    neg_x_ticks = [
-                        (np.min(tmp_df["Sensitivity"]) + i*delta_tick,
-                            format_tick(np.min(tmp_df["Sensitivity"]) + i*delta_tick, False, -max_x_tick))
-                        for i in range(this_x_ticks)]
-
-                    pos_plot = pos_plot.opts(
-                            opts.Scatter(s=scatter_size)
-                        ).opts(
-                            aspect=aspect/2,
-                            xticks=pos_x_ticks,
-                            fontscale=fontscale).options(
-                                ylabel=ylabel + out_param + " MSE",
-                                xlabel="",
-                                yaxis=False)
-
-                    neg_plot = neg_plot.opts(
-                            opts.Scatter(s=scatter_size)
-                        ).opts(
-                            aspect=aspect/2,
-                            xticks=neg_x_ticks,
-                            fontscale=fontscale).options(
-                                ylabel=ylabel + out_param + " MSE",
-                                xlabel="")
-
-                    # Make three histograms
-                    if hist:
-                        xdist_pos = tmp_df.loc[tmp_df["Sensitivity"] >= 0].hvplot.hist(
-                            y="Sensitivity",
-                            by="Ratio Type",
-                            alpha=alpha,
-                            legend=False,
-                            color=cmap_values)
-                        xdist_neg = tmp_df.loc[tmp_df["Sensitivity"] < 0].hvplot.hist(
-                            y="Sensitivity",
-                            by="Ratio Type",
-                            alpha=alpha,
-                            legend=False,
-                            color=cmap_values)
-                        ydist = tmp_df.hvplot.hist(
-                            y="MSE",
-                            by="Ratio Type",
-                            alpha=alpha,
-                            legend=False,
-                            color=cmap_values)
-
-                    # Make two ellipses
-                    if confidence is not None:
-                        ells_pos = correl_conf_ell(
-                            df=tmp_df.loc[tmp_df["Sensitivity"] >= 0],
-                            x="Sensitivity",
-                            y="MSE",
-                            by="Ratio Type",
-                            confidence=confidence,
-                            color=colors)
-                        ells_neg = correl_conf_ell(
-                            df=tmp_df.loc[tmp_df["Sensitivity"] <= 0],
-                            x="Sensitivity",
-                            y="MSE",
-                            by="Ratio Type",
-                            confidence=confidence,
-                            color=colors)
-                        if ells_neg is not None:
-                            neg_plot = (neg_plot * ells_neg)
-                        if ells_pos is not None:
-                            pos_plot = (pos_plot * ells_pos)
-
-
-                    # Add small break lines
-                    text_pos = hv.Text(0, min_y, '/   ')
-                    text_neg = hv.Text(0, min_y, '   /')
-
-                    # put it all together
-                    if hist:
-                        all_neg_plot = (neg_plot * text_neg << hv.Empty()
-                                    << xdist_neg.opts(xaxis="bare", xlim=(min_x, 2)))
-                        all_pos_plot = (pos_plot * text_pos
-                                    << ydist.opts(yaxis="bare", xlim=(min_y, max_y))
-                                    << xdist_pos.opts(xaxis="bare", xlim=(-2, max_x)))
-                        mse_plot = (all_neg_plot + all_pos_plot)
-                    else:
-                        mse_plot = (neg_plot * text_neg + pos_plot * text_pos)
-
-                    if all_plots is None:
-                        all_plots = mse_plot
-                    else:
-                        all_plots += mse_plot
-                else:
-                    mse_plot = tmp_df.hvplot.scatter(
-                            x="Sensitivity",
-                            y="MSE",
-                            by="Ratio Type",
-                            datashade=False,
-=======
                     this_x_ticks = int(np.floor(xticks / 2))
                     # Make two scatter plots with correct ticks
                     pos_plot = tmp_df.loc[tmp_df["Sensitivity"] >= 0].hvplot.scatter(
@@ -3843,7 +3620,6 @@
                         ydist = tmp_df.hvplot.hist(
                             y=error_key,
                             by=by_col,
->>>>>>> b601c70e
                             alpha=alpha,
                             legend=False,
                             color=cmap_values,
@@ -4042,23 +3818,6 @@
                             )
                             mse_plot = mse_plot * ells
                     if hist:
-<<<<<<< HEAD
-                        mse_plot = (mse_plot
-                                    << ydist.opts(yaxis="bare", xlim=(min_y, max_y))
-                                    << xdist.opts(xaxis="bare", xlim=(min_x, max_x)))
-
-                    all_plots += mse_plot
-            if log_x and not abs_x:
-                mse_plot = all_plots.opts(
-                    tight=False,
-                    sublabel_format="",
-                    hspace=hspace,
-                    shared_axes=False,
-                    fontscale=fontscale).cols(2)
-            else:
-                mse_plot = all_plots.cols(1).opts(
-                    sublabel_format="", tight=True).opts(opts.Layout(**layout_kwargs))
-=======
                         if self.backend == "bokeh":
                             mse_plot = (
                                 mse_plot.opts(width=width, height=height).options(
@@ -4099,7 +3858,6 @@
                                     xaxis="bare", yaxis="bare", xlim=(min_x, max_x)
                                 )
                             )
->>>>>>> b601c70e
 
                     if all_plots is None:
                         all_plots = mse_plot
